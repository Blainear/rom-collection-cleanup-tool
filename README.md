# ROM Collection Cleanup Tool
A user-friendly GUI tool for managing ROM collections by removing duplicates based on region preferences while preserving unique releases.

## Features

### Core Functionality
- **Smart Duplicate Detection**: Identifies games with multiple regional variants
- **Region Priority**: Choose preferred regions (USA, Europe, Japan, World)
- **Safe Operations**: Move, delete, or backup duplicates with safety options
- **Subdirectory Preservation**: Maintains folder structure during operations
- **Comprehensive Format Support**: Supports all major ROM formats

### Enhanced Features (v2.0)
- **Startup API Check**: Automatic IGDB API connection testing on startup
- **Manual API Testing**: "Check API" button for troubleshooting
- **Process Control**: "Stop Process" button to safely stop operations
- **Improved Region Detection**: Enhanced pattern matching for better accuracy
- **Real-time Logging**: Detailed progress updates with timestamps
- **Thread-safe Operations**: Background processing with UI responsiveness

### IGDB Integration
- **Enhanced Game Matching**: Uses IGDB API for better game name matching
- **Alternative Names**: Handles different naming conventions and translations
- **Platform-specific Queries**: Optimized searches based on file extensions
- **Caching System**: Efficient API usage with local caching

## Quick Start

### Prerequisites
- Python 3.7+
- Required packages: `tkinter`, `requests` (see requirements.txt)

### Installation
1. Clone the repository
2. Install dependencies: `pip install -r requirements.txt`
3. Set up IGDB API credentials (optional but recommended)

### IGDB API Setup (Optional)

<<<<<<< HEAD
## Usage

### Command-Line Interface (CLI)

Invoke the script with the target directory:

```bash
python rom_cleanup.py /path/to/roms
```

Preview actions without modifying files:

```bash
python rom_cleanup.py /path/to/roms --dry-run
```

Move duplicates to a review folder instead of deleting:

```bash
python rom_cleanup.py /path/to/roms --move-to-folder
```

Include additional file extensions:

```bash
python rom_cleanup.py /path/to/roms --extensions 7z,zip
```

### Graphical User Interface (GUI)

Launch the GUI with:

```bash
python rom_cleanup_gui.py
```

The interface performs a startup IGDB API check and includes a **Check API** button for manual testing. During scanning or cleanup operations, use the **Stop Process** button to halt processing safely.
=======
1. **Register a Twitch developer application**
   - Visit the [Twitch Developers console](https://dev.twitch.tv/console)
   - Sign in and create a new application to obtain your **Client ID** and **Client Secret**
   - Follow the [IGDB Getting Started guide](https://api-docs.igdb.com/#getting-started) for detailed instructions
2. **Request an access token** using your credentials:
   ```bash
   curl -X POST https://id.twitch.tv/oauth2/token \
        -d 'client_id=YOUR_CLIENT_ID' \
        -d 'client_secret=YOUR_CLIENT_SECRET' \
        -d 'grant_type=client_credentials'
   ```
   The response includes an `access_token` value.
3. **Export your credentials** so the tool can access the IGDB API:
   - **Unix/macOS**
     ```bash
     export IGDB_CLIENT_ID="YOUR_CLIENT_ID"
     export IGDB_ACCESS_TOKEN="YOUR_ACCESS_TOKEN"
     ```
   - **Windows PowerShell**
     ```powershell
     setx IGDB_CLIENT_ID "YOUR_CLIENT_ID"
     setx IGDB_ACCESS_TOKEN "YOUR_ACCESS_TOKEN"
     # For the current session only:
     $env:IGDB_CLIENT_ID="YOUR_CLIENT_ID"
     $env:IGDB_ACCESS_TOKEN="YOUR_ACCESS_TOKEN"
     ```
4. Run the tool. If these variables are not set, the tool still operates
   but falls back to filename matching, which may reduce accuracy.
>>>>>>> de43a671
<|MERGE_RESOLUTION|>--- conflicted
+++ resolved
@@ -1,107 +1,110 @@
-# ROM Collection Cleanup Tool
-A user-friendly GUI tool for managing ROM collections by removing duplicates based on region preferences while preserving unique releases.
-
-## Features
-
-### Core Functionality
-- **Smart Duplicate Detection**: Identifies games with multiple regional variants
-- **Region Priority**: Choose preferred regions (USA, Europe, Japan, World)
-- **Safe Operations**: Move, delete, or backup duplicates with safety options
-- **Subdirectory Preservation**: Maintains folder structure during operations
-- **Comprehensive Format Support**: Supports all major ROM formats
-
-### Enhanced Features (v2.0)
-- **Startup API Check**: Automatic IGDB API connection testing on startup
-- **Manual API Testing**: "Check API" button for troubleshooting
-- **Process Control**: "Stop Process" button to safely stop operations
-- **Improved Region Detection**: Enhanced pattern matching for better accuracy
-- **Real-time Logging**: Detailed progress updates with timestamps
-- **Thread-safe Operations**: Background processing with UI responsiveness
-
-### IGDB Integration
-- **Enhanced Game Matching**: Uses IGDB API for better game name matching
-- **Alternative Names**: Handles different naming conventions and translations
-- **Platform-specific Queries**: Optimized searches based on file extensions
-- **Caching System**: Efficient API usage with local caching
-
-## Quick Start
-
-### Prerequisites
-- Python 3.7+
-- Required packages: `tkinter`, `requests` (see requirements.txt)
-
-### Installation
-1. Clone the repository
+35
 2. Install dependencies: `pip install -r requirements.txt`
+36
 3. Set up IGDB API credentials (optional but recommended)
-
+37
+​
+38
 ### IGDB API Setup (Optional)
-
-<<<<<<< HEAD
+39
+​
+40
+1. **Register a Twitch developer application**
+41
+ - Visit the [Twitch Developers console](https://dev.twitch.tv/console)
+42
+ - Sign in and create a new application to obtain your **Client ID** and **Client Secret**
+43
+ - Follow the [IGDB Getting Started guide](https://api-docs.igdb.com/#getting-started) for detailed instructions
+44
+2. **Request an access token** using your credentials:
+45
+ ```bash
+46
+ curl -X POST https://id.twitch.tv/oauth2/token \
+47
+ -d 'client_id=YOUR_CLIENT_ID' \
+48
+ -d 'client_secret=YOUR_CLIENT_SECRET' \
+49
+ -d 'grant_type=client_credentials'
+50
+ ```
+51
+​
+52
 ## Usage
-
+53
+​
+54
 ### Command-Line Interface (CLI)
-
+55
+​
+56
 Invoke the script with the target directory:
-
+57
+​
+58
 ```bash
+59
 python rom_cleanup.py /path/to/roms
+60
 ```
-
+61
+​
+62
 Preview actions without modifying files:
-
+63
+​
+64
 ```bash
+65
 python rom_cleanup.py /path/to/roms --dry-run
+66
 ```
-
+67
+​
+68
 Move duplicates to a review folder instead of deleting:
-
+69
+​
+70
 ```bash
+71
 python rom_cleanup.py /path/to/roms --move-to-folder
+72
 ```
-
+73
+​
+74
 Include additional file extensions:
-
+75
+​
+76
 ```bash
+77
 python rom_cleanup.py /path/to/roms --extensions 7z,zip
+78
 ```
-
+79
+​
+80
 ### Graphical User Interface (GUI)
-
+81
+​
+82
 Launch the GUI with:
-
+83
+​
+84
 ```bash
+85
 python rom_cleanup_gui.py
+86
 ```
-
+87
+​
+88
 The interface performs a startup IGDB API check and includes a **Check API** button for manual testing. During scanning or cleanup operations, use the **Stop Process** button to halt processing safely.
-=======
-1. **Register a Twitch developer application**
-   - Visit the [Twitch Developers console](https://dev.twitch.tv/console)
-   - Sign in and create a new application to obtain your **Client ID** and **Client Secret**
-   - Follow the [IGDB Getting Started guide](https://api-docs.igdb.com/#getting-started) for detailed instructions
-2. **Request an access token** using your credentials:
-   ```bash
-   curl -X POST https://id.twitch.tv/oauth2/token \
-        -d 'client_id=YOUR_CLIENT_ID' \
-        -d 'client_secret=YOUR_CLIENT_SECRET' \
-        -d 'grant_type=client_credentials'
-   ```
-   The response includes an `access_token` value.
-3. **Export your credentials** so the tool can access the IGDB API:
-   - **Unix/macOS**
-     ```bash
-     export IGDB_CLIENT_ID="YOUR_CLIENT_ID"
-     export IGDB_ACCESS_TOKEN="YOUR_ACCESS_TOKEN"
-     ```
-   - **Windows PowerShell**
-     ```powershell
-     setx IGDB_CLIENT_ID "YOUR_CLIENT_ID"
-     setx IGDB_ACCESS_TOKEN "YOUR_ACCESS_TOKEN"
-     # For the current session only:
-     $env:IGDB_CLIENT_ID="YOUR_CLIENT_ID"
-     $env:IGDB_ACCESS_TOKEN="YOUR_ACCESS_TOKEN"
-     ```
-4. Run the tool. If these variables are not set, the tool still operates
-   but falls back to filename matching, which may reduce accuracy.
->>>>>>> de43a671
+89
+​