--- conflicted
+++ resolved
@@ -1,173 +1,3 @@
-<<<<<<< HEAD
-"""Tests for credential manager module."""
-
-import tempfile
-import unittest
-from pathlib import Path
-from unittest.mock import patch
-
-from credential_manager import (
-    CredentialManager,
-    get_credential_manager,
-    _reset_credential_manager,
-)
-
-
-class TestCredentialManager(unittest.TestCase):
-    """Test cases for CredentialManager class."""
-
-    def setUp(self):
-        """Set up test fixtures."""
-        self.temp_dir = tempfile.mkdtemp()
-        self.config_dir = Path(self.temp_dir) / ".rom-cleanup-tool"
-
-        # Mock the _get_config_dir function to return our test directory
-        with patch("credential_manager._get_config_dir") as mock_get_config:
-            mock_get_config.return_value = self.config_dir
-            self.manager = CredentialManager()
-
-    def tearDown(self):
-        """Clean up test fixtures."""
-        import shutil
-
-        shutil.rmtree(self.temp_dir, ignore_errors=True)
-        _reset_credential_manager()
-
-    def test_init_creates_config_directory(self):
-        """Test that initialization creates config directory."""
-        with patch("credential_manager._get_config_dir") as mock_get_config:
-            mock_get_config.return_value = self.config_dir
-            manager = CredentialManager()
-            self.assertIsNotNone(manager)
-            self.assertTrue(self.config_dir.exists())
-
-    def test_store_credential(self):
-        """Test storing credential."""
-        with patch("credential_manager._get_config_dir") as mock_get_config:
-            mock_get_config.return_value = self.config_dir
-            manager = CredentialManager()
-
-            result = manager.store_credential("test_key", "test_value")
-
-            self.assertTrue(result)
-            # Check that credential was stored
-            stored_value = manager.get_credential("test_key")
-            self.assertEqual(stored_value, "test_value")
-
-    def test_get_credential(self):
-        """Test retrieving credential."""
-        with patch("credential_manager._get_config_dir") as mock_get_config:
-            mock_get_config.return_value = self.config_dir
-            manager = CredentialManager()
-
-            # Store a credential first
-            manager.store_credential("test_key", "test_value")
-
-            # Retrieve it
-            result = manager.get_credential("test_key")
-
-            self.assertEqual(result, "test_value")
-
-    def test_delete_credential(self):
-        """Test deleting credential."""
-        with patch("credential_manager._get_config_dir") as mock_get_config:
-            mock_get_config.return_value = self.config_dir
-            manager = CredentialManager()
-
-            # Store a credential first
-            manager.store_credential("test_key", "test_value")
-
-            # Delete it
-            result = manager.delete_credential("test_key")
-
-            self.assertTrue(result)
-            # Check that credential was deleted
-            stored_value = manager.get_credential("test_key")
-            self.assertIsNone(stored_value)
-
-    def test_store_empty_credential_fails(self):
-        """Test that storing empty credentials fails."""
-        with patch("credential_manager._get_config_dir") as mock_get_config:
-            mock_get_config.return_value = self.config_dir
-            manager = CredentialManager()
-
-            result = manager.store_credential("test_key", "")
-            self.assertFalse(result)
-
-            result = manager.store_credential("test_key", "   ")
-            self.assertFalse(result)
-
-    def test_get_nonexistent_credential_returns_none(self):
-        """Test that getting nonexistent credential returns None."""
-        with patch("credential_manager._get_config_dir") as mock_get_config:
-            mock_get_config.return_value = self.config_dir
-            manager = CredentialManager()
-
-            result = manager.get_credential("nonexistent_key")
-            self.assertIsNone(result)
-
-    def test_list_stored_credentials(self):
-        """Test listing stored credentials."""
-        with patch("credential_manager.CONFIG_DIR", self.config_dir):
-            manager = CredentialManager()
-
-            # Store some credentials
-            manager.store_credential("tgdb_api_key", "test_tgdb_key")
-            manager.store_credential("igdb_client_id", "test_igdb_id")
-
-            # List credentials
-            credentials = manager.list_stored_credentials()
-
-            self.assertTrue(credentials["tgdb_api_key"])
-            self.assertTrue(credentials["igdb_client_id"])
-            self.assertFalse(credentials["igdb_access_token"])
-
-    def test_clear_all_credentials(self):
-        """Test clearing all credentials."""
-        with patch("credential_manager.CONFIG_DIR", self.config_dir):
-            manager = CredentialManager()
-
-            # Store some credentials
-            manager.store_credential("tgdb_api_key", "test_tgdb_key")
-            manager.store_credential("igdb_client_id", "test_igdb_id")
-
-            # Clear all credentials
-            result = manager.clear_all_credentials()
-
-            self.assertTrue(result)
-            # Check that credentials were cleared
-            credentials = manager.list_stored_credentials()
-            self.assertFalse(credentials["tgdb_api_key"])
-            self.assertFalse(credentials["igdb_client_id"])
-
-
-class TestCredentialManagerSingleton(unittest.TestCase):
-    """Test cases for credential manager singleton pattern."""
-
-    def setUp(self):
-        """Set up test fixtures."""
-        _reset_credential_manager()
-
-    def tearDown(self):
-        """Clean up test fixtures."""
-        _reset_credential_manager()
-
-    def test_get_credential_manager_returns_same_instance(self):
-        """Test that get_credential_manager returns the same instance."""
-        manager1 = get_credential_manager()
-        manager2 = get_credential_manager()
-
-        self.assertIs(manager1, manager2)
-
-    def test_get_credential_manager_returns_credential_manager(self):
-        """Test that get_credential_manager returns CredentialManager instance."""
-        manager = get_credential_manager()
-        self.assertIsInstance(manager, CredentialManager)
-
-
-if __name__ == "__main__":
-    unittest.main()
-=======
 # Service name for credentials
 SERVICE_NAME = "rom-cleanup-tool"
 CONFIG_DIR = Path.home() / ".rom-cleanup-tool"
@@ -248,5 +78,4 @@
                 self.credentials_file.unlink()
         except Exception as e:
             logger.error(f"Error removing credential file: {e}")
-            success = False
->>>>>>> 493f44a6
+            success = False