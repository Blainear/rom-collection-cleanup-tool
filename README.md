--- conflicted
+++ resolved
@@ -55,17 +55,17 @@
 
 ### IGDB API Setup (Optional)
 
-<<<<<<< HEAD
-Some features, such as alternative name lookup, rely on the IGDB API. **For security reasons, you must provide your own credentials** - no default credentials are included in the codebase.
+The IGDB integration provides enhanced ROM matching capabilities for better cross-language detection. **For security reasons, you must provide your own credentials** - no default credentials are included in the codebase.
 
 You can provide credentials either via environment variables or through the GUI's **Advanced** tab. See [README_API_CREDENTIALS.md](README_API_CREDENTIALS.md) for a step-by-step guide to obtaining these values.
 
-```bash
-export IGDB_CLIENT_ID="your-client-id"
-export IGDB_ACCESS_TOKEN="your-access-token"
-```
+If credentials are not supplied, the program will use basic name matching only and skip IGDB lookups. This is perfectly functional for most use cases.
 
-If credentials are not supplied, the program will use basic name matching only and skip IGDB lookups. This is perfectly functional for most use cases.
+## ⚠️ Known Limitations
+
+**Cross-Language Game Detection**: The tool relies on the IGDB database for identifying regional variants of games. While it successfully detects many cross-language relationships (e.g., "Final Fantasy III" Japan = "Final Fantasy VI" USA), some games may not be properly linked in the IGDB database. For example, "Biohazard" and "Resident Evil" may be treated as separate games despite being regional variants of each other.
+
+The tool prioritizes accuracy and avoids hardcoded game mappings to ensure it remains reliable and maintainable as game databases evolve.
 
 ## Security & Privacy
 
@@ -73,57 +73,9 @@
 - **Local processing**: All ROM analysis happens locally on your machine
 - **Optional cloud features**: IGDB integration is optional and can be disabled
 - **Data safety**: The tool includes dry-run mode and move-to-folder options for safe testing
-=======
-The IGDB integration provides enhanced ROM matching capabilities. To set it up:
-
-#### 1. Create a Twitch Developer Application
-1. Go to [Twitch Developer Console](https://dev.twitch.tv/console)
-2. Log in with your Twitch account (create one if needed)
-3. Click "Create App"
-4. Fill in the required fields:
-   - **Name**: Choose any name for your application
-   - **OAuth Redirect URLs**: `http://localhost` (required but not used)
-   - **Category**: Select "Application Integration"
-5. Click "Create"
-6. Note down your **Client ID** from the app details
-
-#### 2. Generate Client Secret
-1. In your app details, click "New Secret"
-2. Copy the generated **Client Secret** immediately (it won't be shown again)
-
-#### 3. Configure Credentials
-Create a `config.json` file in the project root directory with your credentials:
-```json
-{
-  "igdb_client_id": "your_client_id_here",
-  "igdb_client_secret": "your_client_secret_here"
-}
-```
-
-**Security Note:** Never commit `config.json` to version control. The file is already included in `.gitignore`.
-
-#### 4. Troubleshooting
-
-**Invalid Credentials Error:**
-- Verify your Client ID and Client Secret are correct
-- Ensure there are no extra spaces or characters in `config.json`
-- Try generating a new Client Secret if the current one isn't working
-
-**API Rate Limiting:**
-- IGDB has rate limits; the tool includes automatic retry logic
-- If you encounter persistent rate limit errors, wait a few minutes before retrying
-
-**Network/Connection Issues:**
-- Ensure you have an active internet connection
-- Check if your firewall or proxy is blocking requests to `api.igdb.com`
-
-**Token Refresh:**
-- Access tokens are automatically managed and refreshed as needed
-- If you see authentication errors, delete any cached token files and restart the application
 
 ## License
 This project is released under the MIT License. See the LICENSE file for details.
 
 ## Contributing
-Contributions are welcome! Please feel free to submit a Pull Request.
->>>>>>> 434b6276
+Contributions are welcome! Please feel free to submit a Pull Request.