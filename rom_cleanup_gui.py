#!/usr/bin/env python
"""
ROM Collection Cleanup Tool - GUI Version

A streamlined, user-friendly GUI tool for managing ROM collections
by removing duplicates based on region preferences while preserving
unique releases.
"""

import hashlib
import json
import shutil
import sys
import threading
import time
import tkinter as tk
from collections import defaultdict
from datetime import datetime
from pathlib import Path
from tkinter import filedialog, messagebox, scrolledtext, ttk

from rom_utils import get_base_name, get_region

try:
    import requests
except ImportError:
    requests = None
    print(
        "The 'requests' library is required for IGDB features. "
        "Please install it to enable them."
    )
from difflib import SequenceMatcher

# Try to import pyperclip for clipboard functionality
try:
    import pyperclip

    CLIPBOARD_AVAILABLE = True
except ImportError:
    CLIPBOARD_AVAILABLE = False

# IGDB configuration
GAME_CACHE = {}
CACHE_FILE = Path("game_cache.json")

# Platform mapping for IGDB
PLATFORM_MAPPING = {
    ".nes": [18],  # Nintendo Entertainment System
    ".snes": [19],  # Super Nintendo Entertainment System
    ".smc": [19],
    ".sfc": [19],
    ".gb": [33],  # Game Boy
    ".gbc": [22],  # Game Boy Color
    ".gba": [24],  # Game Boy Advance
    ".nds": [20],  # Nintendo DS
    ".n64": [4],  # Nintendo 64
    ".z64": [4],
    ".v64": [4],
    ".md": [29],  # Sega Mega Drive/Genesis
    ".gen": [29],
    ".smd": [29],
    ".gcm": [21],  # GameCube
    ".gcz": [21],
    ".ciso": [21],
    ".iso": [21, 38, 39],  # Multiple platforms (GameCube, PlayStation, PlayStation 2)
    ".wbfs": [5],  # Wii
    ".rvz": [5],
    ".pbp": [7],  # PlayStation Portable
    ".cso": [7],
    ".chd": [27, 38, 39],  # Multiple CD-based platforms
    ".cue": [27, 38, 39],
    ".bin": [27, 38, 39],
    ".mdf": [38, 39],  # PlayStation, PlayStation 2
    ".nrg": [38, 39],
}


class ConsoleRedirector:
    """Redirect console output to GUI log"""

    def __init__(self, gui_logger):
        self.gui_logger = gui_logger

    def write(self, text):
        if text.strip():  # Only log non-empty messages
            self.gui_logger(f"CONSOLE: {text.strip()}")

    def flush(self):
        pass


class ROMCleanupGUI:
    def __init__(self, root):
        self.root = root
        self.root.title("ROM Collection Cleanup Tool with IGDB Integration")
        self.root.geometry("1200x950")
        self.root.minsize(900, 700)
        
        # Configure window properties for modern look
        try:
            # Remove any transparency for solid appearance
            self.root.wm_attributes('-alpha', 1.0)  # Fully opaque
        except:
            pass  # Ignore if not supported on this platform

        # Console redirection setup
        self.original_stdout = sys.stdout
        self.original_stderr = sys.stderr
        self.console_redirector = None

        # Process control
        self.current_process = None
        self.process_stop_requested = False

        # Configuration variables
        self.rom_directory = tk.StringVar()
        self.operation_mode = tk.StringVar(value="move")  # move, delete, backup
        self.region_priority = tk.StringVar(value="usa")
        self.keep_japanese_only = tk.BooleanVar(value=True)
        self.keep_europe_only = tk.BooleanVar(value=True)
        self.custom_extensions = tk.StringVar()
        self.create_backup = tk.BooleanVar(value=False)
        self.preserve_subdirs = tk.BooleanVar(value=True)

        # API credentials
        self.igdb_client_id = tk.StringVar()
        self.igdb_access_token = tk.StringVar()

        # API status tracking
        self.api_status_var = tk.StringVar(value="Not configured")
        self.api_status_color = tk.StringVar(value="#ff6b6b")  # Red for not configured

        # ROM file extensions (comprehensive list)
        self.ROM_EXTENSIONS = {
            # Archive formats
            ".zip",
            ".7z",
            ".rar",
            # Nintendo systems
            ".nes",
            ".snes",
            ".smc",
            ".sfc",
            ".gb",
            ".gbc",
            ".gba",
            ".nds",
            ".3ds",
            ".cia",
            ".n64",
            ".z64",
            ".v64",
            ".ndd",
            ".gcm",
            ".gcz",
            ".rvz",
            ".wbfs",
            ".xci",
            ".nsp",
            ".vb",
            ".lnx",
            ".ngp",
            ".ngc",
            # Sega systems
            ".md",
            ".gen",
            ".smd",
            ".gg",
            ".sms",
            ".32x",
            ".sat",
            ".gdi",
            # Sony systems
            ".bin",
            ".iso",
            ".cue",
            ".chd",
            ".pbp",
            ".cso",
            ".ciso",
            # PC Engine/TurboGrafx
            ".pce",
            ".sgx",
            # Atari systems
            ".a26",
            ".a78",
            ".st",
            ".d64",
            # Other retro systems
            ".col",
            ".int",
            ".vec",
            ".ws",
            ".wsc",
            # Disk images
            ".img",
            ".ima",
            ".dsk",
            ".adf",
            ".mdf",
            ".nrg",
            # Tape formats
            ".tap",
            ".tzx",
            # Spectrum formats
            ".sna",
            ".z80",
        }

        self.setup_dark_theme()
        self.setup_ui()
        self.setup_console_redirection()

    def setup_dark_theme(self):
        """Configure enhanced dark theme for the GUI"""
        # Modern dark color palette
        self.colors = {
            'bg_primary': '#1a1a1a',      # Main background - deeper black
            'bg_secondary': '#2d2d2d',    # Secondary background - elevated surfaces
            'bg_tertiary': '#3a3a3a',     # Tertiary background - input fields
            'bg_accent': '#0f0f0f',       # Deepest background for log area
            'text_primary': '#ffffff',     # Primary text - white
            'text_secondary': '#b0b0b0',   # Secondary text - dimmed white
            'text_accent': '#64b5f6',      # Accent text - blue
            'accent_primary': '#2196f3',   # Primary accent - modern blue
            'accent_hover': '#42a5f5',     # Hover state
            'accent_pressed': '#1976d2',   # Pressed state
            'success': '#4caf50',          # Success green
            'success_hover': '#66bb6a',    # Success hover
            'success_pressed': '#388e3c',  # Success pressed
            'warning': '#ff9800',          # Warning orange
            'danger': '#f44336',           # Danger red
            'border': '#404040',           # Border color
            'shadow': '#0a0a0a'            # Shadow color
        }
        
        self.root.configure(bg=self.colors['bg_primary'])

        self.style = ttk.Style()
        self.style.theme_use("clam")

        # Enhanced style configurations with modern look
        style_configs = {
            "Dark.TFrame": {
                "background": self.colors['bg_primary'],
                "borderwidth": 0,
                "relief": "flat",
            },
            "Card.TFrame": {
                "background": self.colors['bg_secondary'],
                "borderwidth": 1,
                "relief": "solid",
                "bordercolor": self.colors['border'],
            },
            "Dark.TLabel": {
                "background": self.colors['bg_primary'],
                "foreground": self.colors['text_primary'],
                "font": ("Segoe UI", 10),
            },
            "Secondary.TLabel": {
                "background": self.colors['bg_primary'],
                "foreground": self.colors['text_secondary'],
                "font": ("Segoe UI", 9),
            },
            "Title.TLabel": {
                "background": self.colors['bg_primary'],
                "foreground": self.colors['text_accent'],
                "font": ("Segoe UI", 14, "bold"),
            },
            "Subtitle.TLabel": {
                "background": self.colors['bg_primary'],
                "foreground": self.colors['text_accent'],
                "font": ("Segoe UI", 11, "bold"),
            },
            "Dark.TEntry": {
                "fieldbackground": self.colors['bg_tertiary'],
                "background": self.colors['bg_tertiary'],
                "foreground": self.colors['text_primary'],
                "borderwidth": 2,
                "insertcolor": self.colors['text_primary'],
                "selectbackground": self.colors['accent_primary'],
                "selectforeground": self.colors['text_primary'],
                "relief": "flat",
                "padding": [8, 6],
            },
            "Dark.TButton": {
                "background": self.colors['bg_tertiary'],
                "foreground": self.colors['text_primary'],
                "borderwidth": 0,
                "focuscolor": "none",
                "font": ("Segoe UI", 10),
                "padding": [16, 8],
                "relief": "flat",
            },
            "Accent.TButton": {
                "background": self.colors['accent_primary'],
                "foreground": self.colors['text_primary'],
                "borderwidth": 0,
                "focuscolor": "none",
                "font": ("Segoe UI", 10, "bold"),
                "padding": [20, 10],
                "relief": "flat",
            },
            "Success.TButton": {
                "background": self.colors['success'],
                "foreground": self.colors['text_primary'],
                "borderwidth": 0,
                "focuscolor": "none",
                "font": ("Segoe UI", 10, "bold"),
                "padding": [16, 8],
                "relief": "flat",
            },
            "Dark.TCheckbutton": {
                "background": self.colors['bg_primary'],
                "foreground": self.colors['text_primary'],
                "focuscolor": self.colors['accent_primary'],
                "font": ("Segoe UI", 10),
                "indicatorcolor": self.colors['bg_tertiary'],
                "indicatorrelief": "flat",
            },
            "Dark.TRadiobutton": {
                "background": self.colors['bg_primary'],
                "foreground": self.colors['text_primary'],
                "focuscolor": self.colors['accent_primary'],
                "font": ("Segoe UI", 10),
                "indicatorcolor": self.colors['bg_tertiary'],
                "indicatorrelief": "flat",
            },
            "Dark.TCombobox": {
                "fieldbackground": self.colors['bg_tertiary'],
                "background": self.colors['bg_tertiary'],
                "foreground": self.colors['text_primary'],
                "borderwidth": 2,
                "selectbackground": self.colors['accent_primary'],
                "selectforeground": self.colors['text_primary'],
                "arrowcolor": self.colors['text_secondary'],
                "relief": "flat",
            },
            "Dark.Horizontal.TProgressbar": {
                "background": self.colors['accent_primary'],
                "troughcolor": self.colors['bg_tertiary'],
                "borderwidth": 0,
                "lightcolor": self.colors['accent_primary'],
                "darkcolor": self.colors['accent_primary'],
                "relief": "flat",
            },
            "Dark.TNotebook": {
                "background": self.colors['bg_primary'],
                "borderwidth": 0,
                "tabmargins": [0, 0, 0, 0],
            },
            "Dark.TNotebook.Tab": {
                "background": self.colors['bg_secondary'],
                "foreground": self.colors['text_secondary'],
                "padding": [20, 12],
                "font": ("Segoe UI", 10),
                "borderwidth": 0,
                "relief": "flat",
            },
            "Dark.Vertical.TScrollbar": {
                "background": self.colors['bg_tertiary'],
                "troughcolor": self.colors['bg_secondary'],
                "borderwidth": 0,
                "arrowcolor": self.colors['text_secondary'],
                "relief": "flat",
                "width": 12,
            },
        }

        for style_name, options in style_configs.items():
            self.style.configure(style_name, **options)

        # Enhanced hover and interaction states with better contrast
        style_maps = {
            "Dark.TEntry": {
                "focuscolor": [("focus", self.colors['accent_primary'])],
                "bordercolor": [("focus", self.colors['accent_primary'])],
            },
            "Dark.TButton": {
                "background": [
                    ("active", "#404040"),  # Darker hover for better contrast
                    ("pressed", "#303030"),  # Even darker when pressed
                    ("disabled", self.colors['bg_secondary'])
                ],
                "foreground": [("disabled", self.colors['text_secondary'])],
            },
            "Accent.TButton": {
                "background": [
                    ("active", self.colors['accent_pressed']),  # Use darker accent
                    ("pressed", "#1565c0"),  # Even darker pressed state
                    ("disabled", self.colors['bg_secondary'])
                ],
                "foreground": [("disabled", self.colors['text_secondary'])],
            },
            "Success.TButton": {
                "background": [
                    ("active", self.colors['success_pressed']),  # Use darker green
                    ("pressed", "#2e7d32"),  # Even darker pressed state
                    ("disabled", self.colors['bg_secondary'])
                ],
                "foreground": [("disabled", self.colors['text_secondary'])],
            },
            "Dark.TCheckbutton": {
                "indicatorcolor": [
                    ("selected", self.colors['accent_primary']),
                    ("active", self.colors['accent_primary'])  # Keep same color, don't lighten
                ],
                "background": [
                    ("active", self.colors['bg_primary'])  # Keep background same on hover
                ],
            },
            "Dark.TRadiobutton": {
                "indicatorcolor": [
                    ("selected", self.colors['accent_primary']),
                    ("active", self.colors['accent_primary'])  # Keep same color, don't lighten
                ],
                "background": [
                    ("active", self.colors['bg_primary'])  # Keep background same on hover
                ],
            },
            "Dark.TNotebook.Tab": {
                "background": [
                    ("selected", self.colors['accent_primary']),
                    ("active", "#404040")  # Darker hover for tabs
                ],
                "foreground": [
                    ("selected", self.colors['text_primary']),
                    ("active", self.colors['text_primary'])
                ],
            },
            "Dark.Vertical.TScrollbar": {
                "background": [
                    ("active", self.colors['accent_primary']),
                    ("pressed", self.colors['accent_pressed'])
                ],
                "arrowcolor": [
                    ("active", self.colors['text_primary']),
                    ("pressed", self.colors['text_primary'])
                ],
            },
        }

        for style_name, maps in style_maps.items():
            for option, values in maps.items():
                self.style.map(style_name, **{option: values})

    def setup_ui(self):
        # Create main frame with enhanced padding for modern spacing
        main_frame = ttk.Frame(self.root, padding="20", style="Dark.TFrame")
        main_frame.grid(row=0, column=0, sticky=(tk.W, tk.E, tk.N, tk.S))

        # Configure grid weights
        self.root.columnconfigure(0, weight=1)
        self.root.rowconfigure(0, weight=1)
        main_frame.columnconfigure(1, weight=1)

        # Directory selection with modern title
        ttk.Label(main_frame, text="ROM Directory", style="Subtitle.TLabel").grid(
            row=0, column=0, sticky=tk.W, pady=(0, 10)
        )
        dir_frame = ttk.Frame(main_frame, style="Dark.TFrame")
        dir_frame.grid(row=1, column=0, columnspan=3, sticky=(tk.W, tk.E), pady=(0, 10))
        dir_frame.columnconfigure(0, weight=1)

        ttk.Entry(
            dir_frame, textvariable=self.rom_directory, width=50, style="Dark.TEntry"
        ).grid(row=0, column=0, sticky=(tk.W, tk.E), padx=(0, 5))
        ttk.Button(
            dir_frame,
            text="Browse",
            command=self.browse_directory,
            style="Dark.TButton",
        ).grid(row=0, column=1)

        # Create notebook for organized options with modern spacing
        notebook = ttk.Notebook(main_frame, style="Dark.TNotebook")
        notebook.grid(
            row=2, column=0, columnspan=3, sticky=(tk.W, tk.E, tk.N, tk.S), pady=(10, 20)
        )
        main_frame.rowconfigure(2, weight=1)

        # Basic Options Tab
        basic_frame = ttk.Frame(notebook, padding="20", style="Dark.TFrame")
        notebook.add(basic_frame, text="Basic Options")

        # Operation mode with modern title
        ttk.Label(basic_frame, text="Operation Mode", style="Subtitle.TLabel").grid(
            row=0, column=0, sticky=tk.W, pady=(0, 10)
        )
        mode_frame = ttk.Frame(basic_frame, style="Dark.TFrame")
        mode_frame.grid(row=1, column=0, columnspan=2, sticky=tk.W, pady=(0, 10))

        ttk.Radiobutton(
            mode_frame,
            text="Move to 'to_delete' folder (Safest)",
            variable=self.operation_mode,
            value="move",
            style="Dark.TRadiobutton",
        ).grid(row=0, column=0, sticky=tk.W)
        ttk.Radiobutton(
            mode_frame,
            text="Delete immediately",
            variable=self.operation_mode,
            value="delete",
            style="Dark.TRadiobutton",
        ).grid(row=1, column=0, sticky=tk.W)
        ttk.Radiobutton(
            mode_frame,
            text="Copy to backup folder first",
            variable=self.operation_mode,
            value="backup",
            style="Dark.TRadiobutton",
        ).grid(row=2, column=0, sticky=tk.W)

        # Region priority
        ttk.Label(basic_frame, text="Preferred Region", style="Subtitle.TLabel").grid(
            row=2, column=0, sticky=tk.W, pady=(20, 10)
        )
        region_frame = ttk.Frame(basic_frame, style="Dark.TFrame")
        region_frame.grid(row=3, column=0, columnspan=2, sticky=tk.W, pady=(0, 10))

        ttk.Radiobutton(
            region_frame,
            text="USA",
            variable=self.region_priority,
            value="usa",
            style="Dark.TRadiobutton",
        ).grid(row=0, column=0, sticky=tk.W)
        ttk.Radiobutton(
            region_frame,
            text="Europe",
            variable=self.region_priority,
            value="europe",
            style="Dark.TRadiobutton",
        ).grid(row=0, column=1, sticky=tk.W, padx=(20, 0))
        ttk.Radiobutton(
            region_frame,
            text="Japan",
            variable=self.region_priority,
            value="japan",
            style="Dark.TRadiobutton",
        ).grid(row=0, column=2, sticky=tk.W, padx=(20, 0))
        ttk.Radiobutton(
            region_frame,
            text="World",
            variable=self.region_priority,
            value="world",
            style="Dark.TRadiobutton",
        ).grid(row=0, column=3, sticky=tk.W, padx=(20, 0))

        # Preservation options
        ttk.Label(basic_frame, text="Preservation Options", style="Subtitle.TLabel").grid(
            row=4, column=0, sticky=tk.W, pady=(20, 10)
        )
        ttk.Checkbutton(
            basic_frame,
            text="Keep Japanese-only releases",
            variable=self.keep_japanese_only,
            style="Dark.TCheckbutton",
        ).grid(row=5, column=0, sticky=tk.W)
        ttk.Checkbutton(
            basic_frame,
            text="Keep Europe-only releases",
            variable=self.keep_europe_only,
            style="Dark.TCheckbutton",
        ).grid(row=6, column=0, sticky=tk.W)
        ttk.Checkbutton(
            basic_frame,
            text="Preserve subdirectory structure",
            variable=self.preserve_subdirs,
            style="Dark.TCheckbutton",
        ).grid(row=7, column=0, sticky=tk.W)

        # Advanced Options Tab with scrolling
        advanced_tab_frame = ttk.Frame(notebook, style="Dark.TFrame")
        notebook.add(advanced_tab_frame, text="IGDB API")
        
        # Create canvas and scrollbar for scrollable content
        canvas = tk.Canvas(
            advanced_tab_frame,
            bg=self.colors['bg_primary'],
            highlightthickness=0,
            borderwidth=0
        )
        scrollbar = ttk.Scrollbar(
            advanced_tab_frame,
            orient="vertical",
            command=canvas.yview,
            style="Dark.Vertical.TScrollbar"
        )
        canvas.configure(yscrollcommand=scrollbar.set)
        
        # Create the actual content frame inside the canvas
        advanced_frame = ttk.Frame(canvas, padding="20", style="Dark.TFrame")
        
        # Pack scrollbar and canvas
        scrollbar.pack(side="right", fill="y")
        canvas.pack(side="left", fill="both", expand=True)
        
        # Add the content frame to the canvas
        canvas_frame_id = canvas.create_window((0, 0), window=advanced_frame, anchor="nw")
        
        # Configure scrolling behavior
        def configure_scroll_region(event=None):
            canvas.configure(scrollregion=canvas.bbox("all"))
            # Update the width of the frame to match canvas width
            canvas_width = canvas.winfo_width()
            if canvas_width > 1:
                canvas.itemconfig(canvas_frame_id, width=canvas_width)
        
        advanced_frame.bind("<Configure>", configure_scroll_region)
        canvas.bind("<Configure>", configure_scroll_region)
        
        # Enable mouse wheel scrolling
        def on_mousewheel(event):
            canvas.yview_scroll(int(-1 * (event.delta / 120)), "units")
        
        # Bind mousewheel to canvas and all child widgets
        def bind_mousewheel(widget):
            widget.bind("<MouseWheel>", on_mousewheel)
            for child in widget.winfo_children():
                bind_mousewheel(child)
        
        bind_mousewheel(advanced_tab_frame)

        # IGDB API Configuration
        ttk.Label(
            advanced_frame, text="IGDB API Configuration", style="Subtitle.TLabel"
        ).grid(row=0, column=0, sticky=tk.W, pady=(0, 15))

        ttk.Label(advanced_frame, text="Client ID:", style="Dark.TLabel").grid(
            row=1, column=0, sticky=tk.W, pady=(0, 5)
        )
        ttk.Entry(
            advanced_frame,
            textvariable=self.igdb_client_id,
            width=50,
            style="Dark.TEntry",
        ).grid(row=2, column=0, sticky=(tk.W, tk.E), pady=(0, 5))

        ttk.Label(advanced_frame, text="Access Token:", style="Dark.TLabel").grid(
            row=3, column=0, sticky=tk.W, pady=(0, 5)
        )
        ttk.Entry(
            advanced_frame,
            textvariable=self.igdb_access_token,
            width=50,
            style="Dark.TEntry",
            show="*",
        ).grid(row=4, column=0, sticky=(tk.W, tk.E), pady=(0, 5))

        # API Status indicator
        ttk.Label(advanced_frame, text="API Status:", style="Dark.TLabel").grid(
            row=5, column=0, sticky=tk.W, pady=(5, 0)
        )
        self.api_status_label = ttk.Label(
            advanced_frame, textvariable=self.api_status_var, style="Dark.TLabel"
        )
        self.api_status_label.grid(row=6, column=0, sticky=tk.W, pady=(0, 10))

        # Bind validation to credential changes
        self.igdb_client_id.trace("w", lambda *args: self.validate_api_credentials())
        self.igdb_access_token.trace("w", lambda *args: self.validate_api_credentials())

        # Add a button to show detailed API error info
        ttk.Button(
            advanced_frame,
            text="Test API Connection",
            command=self.show_api_details,
            style="Dark.TButton",
        ).grid(row=6, column=1, sticky=tk.W, pady=(0, 10), padx=(10, 0))

        ttk.Label(
            advanced_frame,
            text="Get your IGDB API credentials from: https://api.igdb.com/",
            style="Secondary.TLabel",
        ).grid(row=7, column=0, sticky=tk.W, pady=(0, 20))

        # Custom File Extensions
        ttk.Label(
            advanced_frame, text="Custom File Extensions:", style="Dark.TLabel"
        ).grid(row=8, column=0, sticky=tk.W, pady=(0, 5))
        ttk.Entry(
            advanced_frame,
            textvariable=self.custom_extensions,
            width=40,
            style="Dark.TEntry",
        ).grid(row=9, column=0, sticky=(tk.W, tk.E), pady=(0, 5))
        ttk.Label(
            advanced_frame,
            text="(comma-separated, e.g. .rom,.img)",
            style="Secondary.TLabel",
        ).grid(row=10, column=0, sticky=tk.W, pady=(0, 15))

        ttk.Checkbutton(
            advanced_frame,
            text="Create backup before any operations",
            variable=self.create_backup,
            style="Dark.TCheckbutton",
        ).grid(row=11, column=0, sticky=tk.W, pady=(0, 10))

        # Current extensions display
        ttk.Label(
            advanced_frame, text="Supported Extensions:", style="Dark.TLabel"
        ).grid(row=12, column=0, sticky=tk.W, pady=(10, 5))
        ext_text = scrolledtext.ScrolledText(
            advanced_frame,
            height=6,
            width=50,
            bg=self.colors['bg_tertiary'],
            fg=self.colors['text_primary'],
            insertbackground=self.colors['text_primary'],
            selectbackground=self.colors['accent_primary'],
            selectforeground=self.colors['text_primary'],
            font=("Consolas", 10),
            relief="flat",
            borderwidth=0,
        )
        ext_text.grid(row=13, column=0, sticky=(tk.W, tk.E), pady=(0, 10))
        ext_text.insert(tk.END, ", ".join(sorted(self.ROM_EXTENSIONS)))
        ext_text.config(state=tk.DISABLED)
        advanced_frame.columnconfigure(0, weight=1)

        # Action buttons
        button_frame = ttk.Frame(main_frame, style="Dark.TFrame")
        button_frame.grid(row=3, column=0, columnspan=3, pady=(10, 0))

        # Main action buttons
        main_buttons_frame = ttk.Frame(button_frame, style="Dark.TFrame")
        main_buttons_frame.pack(side=tk.LEFT, padx=(0, 20))

        ttk.Button(
            main_buttons_frame,
            text="Scan ROMs",
            command=self.scan_roms,
            style="Accent.TButton",
        ).pack(side=tk.LEFT, padx=(0, 10))
        ttk.Button(
            main_buttons_frame,
            text="Preview Changes",
            command=self.preview_changes_button,
            style="Dark.TButton",
        ).pack(side=tk.LEFT, padx=(0, 10))
        ttk.Button(
            main_buttons_frame,
            text="Execute",
            command=self.execute_operation,
            style="Success.TButton",
        ).pack(side=tk.LEFT)

        # Control buttons
        control_buttons_frame = ttk.Frame(button_frame, style="Dark.TFrame")
        control_buttons_frame.pack(side=tk.RIGHT)

        ttk.Button(
            control_buttons_frame,
            text="Check API",
            command=self.force_api_check,
            style="Dark.TButton",
        ).pack(side=tk.LEFT, padx=(0, 10))
        ttk.Button(
            control_buttons_frame,
            text="Stop Process",
            command=self.stop_process,
            style="Dark.TButton",
        ).pack(side=tk.LEFT)

        # Progress bar
        self.progress_var = tk.DoubleVar()
        self.progress_bar = ttk.Progressbar(
            main_frame,
            variable=self.progress_var,
            maximum=100,
            style="Dark.Horizontal.TProgressbar",
        )
        self.progress_bar.grid(
            row=4, column=0, columnspan=3, sticky=(tk.W, tk.E), pady=(10, 5)
        )

        # Status label
        self.status_var = tk.StringVar(value="Ready")
        ttk.Label(main_frame, textvariable=self.status_var, style="Dark.TLabel").grid(
            row=5, column=0, columnspan=3, pady=(0, 5)
        )

        # Results/Log area
        ttk.Label(main_frame, text="Results:", style="Dark.TLabel").grid(
            row=6, column=0, sticky=tk.W, pady=(10, 5)
        )

        # Create a frame for the log area with better resizing
        log_frame = ttk.Frame(main_frame, style="Dark.TFrame")
        log_frame.grid(
            row=7, column=0, columnspan=3, sticky=(tk.W, tk.E, tk.N, tk.S), pady=(0, 0)
        )
        log_frame.columnconfigure(0, weight=1)
        log_frame.rowconfigure(0, weight=1)

        self.log_text = scrolledtext.ScrolledText(
            log_frame,
            height=20,
            width=100,
            bg=self.colors['bg_accent'],
            fg=self.colors['text_primary'],
            insertbackground=self.colors['text_primary'],
            selectbackground=self.colors['accent_primary'],
            selectforeground=self.colors['text_primary'],
            font=("Consolas", 10),
            wrap=tk.WORD,
            relief="flat",
            borderwidth=0,
        )
        self.log_text.grid(row=0, column=0, sticky=(tk.W, tk.E, tk.N, tk.S))

        # Add action buttons for the log
        log_button_frame = ttk.Frame(log_frame, style="Dark.TFrame")
        log_button_frame.grid(row=0, column=1, sticky=(tk.N, tk.E), padx=(5, 0))

        if CLIPBOARD_AVAILABLE:
            ttk.Button(
                log_button_frame,
                text="Copy to Clipboard",
                command=self.copy_log_to_clipboard,
                style="Dark.TButton",
            ).grid(row=0, column=0, pady=(0, 5))

        ttk.Button(
            log_button_frame,
            text="Clear Log",
            command=self.clear_log,
            style="Dark.TButton",
        ).grid(row=1, column=0)

        main_frame.rowconfigure(7, weight=1)

    def setup_console_redirection(self):
        """Set up console output redirection to GUI"""
        self.console_redirector = ConsoleRedirector(self.log_message)
        sys.stdout = self.console_redirector
        sys.stderr = self.console_redirector

    def restore_console(self):
        """Restore original console output"""
        if self.console_redirector:
            sys.stdout = self.original_stdout
            sys.stderr = self.original_stderr

    def browse_directory(self):
        """Browse for ROM directory"""
        directory = filedialog.askdirectory(title="Select ROM Directory")
        if directory:
            self.rom_directory.set(directory)
            self.log_message(f"SUCCESS: Directory selected: {directory}")
            self.status_var.set(f"Directory selected: {Path(directory).name}")

    def copy_log_to_clipboard(self):
        """Copy log contents to clipboard"""
        try:
            log_content = self.log_text.get(1.0, tk.END)
            if CLIPBOARD_AVAILABLE:
                pyperclip.copy(log_content)
                self.log_message("SUCCESS: Log copied to clipboard")
            else:
                # Fallback: copy to system clipboard using tkinter
                self.root.clipboard_clear()
                self.root.clipboard_append(log_content)
                self.root.update()
                self.log_message("SUCCESS: Log copied to clipboard (using system method)")
        except Exception as e:
            self.log_message(f"ERROR: Failed to copy to clipboard: {e}")
            messagebox.showerror(
                "Clipboard Error", f"Failed to copy log to clipboard:\n{e}"
            )

    def log_message(self, message):
        """Add message to log with timestamp"""
        timestamp = datetime.now().strftime("%H:%M:%S")
        self.log_text.insert(tk.END, f"[{timestamp}] {message}\n")
        self.log_text.see(tk.END)
        self.root.update_idletasks()

    def clear_log(self):
        """Clear the log text area"""
        self.log_text.delete(1.0, tk.END)
        self.log_message("INFO: Log cleared")

    def check_api_connection(self):
        """Check IGDB API connection and return status"""
        client_id = self.igdb_client_id.get().strip()
        access_token = self.igdb_access_token.get().strip()

        if not client_id:
            return (
                False,
                "IGDB Client ID not configured - "
                "enter your credentials in IGDB API tab",
            )
        elif not access_token:
            return (
                False,
                "IGDB Access Token not configured - "
                "enter your credentials in IGDB API tab",
            )
        elif not requests:
            return False, "requests library not available"

        try:
            headers = {
                "Client-ID": client_id,
                "Authorization": f"Bearer {access_token}",
                "Accept": "application/json",
            }
            response = requests.post(
                "https://api.igdb.com/v4/games",
                headers=headers,
                data="fields name; limit 1;",
                timeout=10,
            )

            if response.status_code == 200:
                return True, "API connection successful"
            elif response.status_code == 401:
                # Try to get more detailed error information
                try:
                    error_detail = response.text
                    if error_detail:
                        return False, f"Authentication failed (401): {error_detail}"
                    else:
                        return (
                            False,
                            "Authentication failed (401) - check Client ID "
                            "and Access Token",
                        )
                except Exception:
                    return (
                        False,
                        "Authentication failed (401) - check Client ID "
                        "and Access Token",
                    )
            elif response.status_code == 429:
                return False, "Rate limit exceeded (429) - wait a few minutes"
            else:
                return False, f"API test failed - response code: {response.status_code}"

        except requests.exceptions.ConnectionError as e:
            return False, f"Connection error: {e}"
        except requests.exceptions.Timeout as e:
            return False, f"Request timeout: {e}"
        except Exception as e:
            return False, f"API connection error: {e}"

    def validate_api_credentials(self):
        """Validate API credentials and update status"""
        client_id = self.igdb_client_id.get().strip()
        access_token = self.igdb_access_token.get().strip()

        if not client_id or not access_token:
            self.api_status_var.set("Not configured")
            self.api_status_color.set("#ff6b6b")  # Red
            return

        # Test the connection
        success, message = self.check_api_connection()

        if success:
            self.api_status_var.set("Connected")
            self.api_status_color.set("#51cf66")  # Green
        else:
            # Show the specific error message
            error_text = f"{message}"
            if len(error_text) > 50:  # Truncate long error messages
                error_text = error_text[:47] + "..."
            self.api_status_var.set(error_text)
            self.api_status_color.set("#ff6b6b")  # Red

        # Update the status label if it exists
        if hasattr(self, "api_status_label"):
            self.api_status_label.config(
                text=self.api_status_var.get(), foreground=self.api_status_color.get()
            )

    def force_api_check(self):
        """Force API connection check"""
        self.log_message("\n" + "=" * 50)
        self.log_message("FORCING API CONNECTION CHECK")
        self.log_message("=" * 50)

        success, message = self.check_api_connection()

        if success:
            self.log_message(f"SUCCESS: {message}")
            self.log_message("Enhanced game matching is available")
        else:
            self.log_message(f"ERROR: {message}")
            self.log_message("Enhanced game matching is disabled")

        self.log_message("=" * 50)

    def show_api_details(self):
        """Show detailed API connection information"""
        client_id = self.igdb_client_id.get().strip()
        access_token = self.igdb_access_token.get().strip()

        self.log_message("\n" + "=" * 50)
        self.log_message("DETAILED API CONNECTION INFO")
        self.log_message("=" * 50)

        # Show credential status (masked)
        if client_id:
            masked_client_id = (
                client_id[:4] + "*" * (len(client_id) - 8) + client_id[-4:]
                if len(client_id) > 8
                else "****"
            )
            self.log_message(f"Client ID: {masked_client_id}")
        else:
            self.log_message("Client ID: NOT SET")

        if access_token:
            masked_token = (
                access_token[:4] + "*" * (len(access_token) - 8) + access_token[-4:]
                if len(access_token) > 8
                else "****"
            )
            self.log_message(f"Access Token: {masked_token}")
        else:
            self.log_message("Access Token: NOT SET")

        # Test connection and show detailed results
        if not client_id or not access_token:
            self.log_message("ERROR: Missing credentials")
            return

        if not requests:
            self.log_message("ERROR: requests library not available")
            return

        try:
            headers = {
                "Client-ID": client_id,
                "Authorization": f"Bearer {access_token}",
                "Accept": "application/json",
            }

            self.log_message("Testing connection to IGDB API...")
            response = requests.post(
                "https://api.igdb.com/v4/games",
                headers=headers,
                data="fields name; limit 1;",
                timeout=10,
            )

            self.log_message(f"Response Status Code: {response.status_code}")

            if response.status_code == 200:
                self.log_message("SUCCESS: API connection successful!")
                self.log_message("Your credentials are working correctly.")
            elif response.status_code == 401:
                self.log_message("ERROR: Authentication failed (401)")
                self.log_message("This usually means:")
                self.log_message("  - Client ID is incorrect")
                self.log_message("  - Access Token is incorrect or expired")
                self.log_message("  - You need to regenerate your Access Token")
            elif response.status_code == 429:
                self.log_message("ERROR: Rate limit exceeded (429)")
                self.log_message("Too many requests - wait a moment and try again")
            else:
                self.log_message(f"ERROR: Unexpected response: {response.status_code}")
                self.log_message(f"Response text: {response.text[:200]}...")

        except requests.exceptions.ConnectionError as e:
<<<<<<< HEAD
            self.log_message("ERROR: Connection error")
            self.log_message("Check your internet connection")
        except requests.exceptions.Timeout as e:
            self.log_message("ERROR: Request timeout")
=======
            self.log_message(f"❌ Connection error: {e}")
            self.log_message("Check your internet connection")
        except requests.exceptions.Timeout as e:
            self.log_message(f"❌ Request timeout: {e}")
>>>>>>> b3f138ac
            self.log_message("The API request took too long")
        except Exception as e:
            self.log_message(f"ERROR: Unexpected error: {e}")

        self.log_message("=" * 50)

    def stop_process(self):
        """Stop current process without closing the app"""
        if self.current_process and self.current_process.is_alive():
            self.process_stop_requested = True
            self.log_message(
                "STOP: Stop requested - waiting for current operation to complete..."
            )
            self.status_var.set("Stopping...")
        else:
            self.log_message("INFO: No active process to stop")

    def scan_roms(self):
        """Scan ROM directory for duplicates with IGDB integration"""
        if not self.rom_directory.get():
            messagebox.showerror("Error", "Please select a ROM directory first.")
            return

        def scan_thread():
            self.status_var.set("Scanning ROMs...")
            self.progress_var.set(0)
            self.process_stop_requested = False
            self.log_text.delete(1.0, tk.END)

            self.log_message("\n" + "=" * 50)
            self.log_message("STARTING ROM SCAN WITH IGDB INTEGRATION")
            self.log_message("=" * 50)
            self.log_message(f"Scanning directory: {self.rom_directory.get()}")

            # Show current settings
            self.log_message(f"Operation mode: {self.operation_mode.get()}")
            self.log_message(f"Preferred region: {self.region_priority.get()}")
            self.log_message(f"Keep Japanese-only: {self.keep_japanese_only.get()}")
            self.log_message(f"Keep Europe-only: {self.keep_europe_only.get()}")
            self.log_message(f"Preserve subdirectories: {self.preserve_subdirs.get()}")
            if self.custom_extensions.get():
                self.log_message(f"Custom extensions: {self.custom_extensions.get()}")
            self.log_message("-" * 50)

            # Test API connectivity
            self.log_message("Testing IGDB API connectivity...")
            success, message = self.check_api_connection()
            if success:
                self.log_message(f"SUCCESS: {message}")
                self.log_message("Enhanced game matching is available")
            else:
                self.log_message(f"ERROR: {message}")
                self.log_message("Enhanced game matching is disabled")

            self.log_message("-" * 50)

            try:
                # Initialize IGDB cache (clears old cache for fresh results)
                self.log_message("Initializing IGDB cache...")
                load_game_cache()

                # Get extensions
                extensions = self.ROM_EXTENSIONS.copy()
                if self.custom_extensions.get():
                    custom_exts = {
                        ext.strip().lower()
                        for ext in self.custom_extensions.get().split(",")
                    }
                    extensions.update(custom_exts)

                # Scan directory
                self.log_message("Scanning directory structure...")
                directory = Path(self.rom_directory.get())
                all_files = list(directory.rglob("*"))
                self.log_message(f"Found {len(all_files)} total files")

                rom_files = [
                    f
                    for f in all_files
                    if f.is_file() and f.suffix.lower() in extensions
                ]
                self.log_message(f"Found {len(rom_files)} ROM files")

                if not rom_files:
                    self.log_message(
                        "ERROR: No ROM files found in the selected directory."
                    )
                    self.status_var.set("No ROM files found")
                    return

                # Group ROMs by canonical name (using IGDB if available)
                rom_groups = defaultdict(list)
                total_files = len(rom_files)
                self.progress_var.set(0)

                self.log_message(f"Processing {total_files} ROM files...")
                self.log_message("Analyzing each file for regional variants...")

                for i, file_path in enumerate(rom_files):
                    # Check if stop was requested
                    if self.process_stop_requested:
                        self.log_message("STOP: Process stopped by user request")
                        self.status_var.set("Process stopped")
                        return

                    if file_path.is_file() and file_path.suffix.lower() in extensions:
                        filename = file_path.name
                        base_name = get_base_name(filename)
                        file_extension = file_path.suffix.lower()
                        region = get_region(filename)

                        # Log every 10th file or first/last files to avoid spam
                        if i == 0 or i == total_files - 1 or (i + 1) % 10 == 0:
                            self.log_message(
                                f"[{i+1}/{total_files}] Processing: {filename}"
                            )
                            self.log_message(f"   Base name: {base_name}")
                            self.log_message(f"   Region: {region}")

                        # Get user credentials for API calls
                        client_id = self.igdb_client_id.get().strip()
                        access_token = self.igdb_access_token.get().strip()

                        canonical_name = get_canonical_name(
                            base_name, file_extension, client_id, access_token
                        )
                        rom_groups[canonical_name].append(
                            (file_path, region, base_name)
                        )

                    # Update progress
                    progress = ((i + 1) / total_files) * 100
                    self.progress_var.set(progress)
                    self.root.update_idletasks()

                self.log_message(f"Found {len(rom_groups)} unique games")

                # Store rom_groups for later use
                self.rom_groups = rom_groups

                # Find duplicates to remove
                to_remove = self.find_duplicates_to_remove(rom_groups)

                if to_remove:
                    self.log_message(f"\nFound {len(to_remove)} files to remove:")
                    for file_path in to_remove:
                        self.log_message(f"  - {file_path.name}")

                    # Show preview
                    try:
                        self.preview_changes(to_remove)
                    except Exception as e:
                        self.log_message(f"ERROR calling preview_changes: {e}")
                        self.status_var.set("Preview failed")
                else:
                    self.log_message(
                        "\nSUCCESS: No duplicates found! Your collection is already clean."
                    )
                    self.status_var.set("No duplicates found")

            except Exception as e:
                self.log_message(f"ERROR during scan: {e}")
                self.status_var.set("Scan failed")

        # Run scan in separate thread
        self.current_process = threading.Thread(target=scan_thread)
        self.current_process.start()

    def preview_changes(self, to_remove=None):
        """Show preview of changes that will be made"""
        if to_remove is None:
            if hasattr(self, "rom_groups"):
                to_remove = self.find_duplicates_to_remove(self.rom_groups)
            else:
                self.log_message("ERROR: No scan data available - please scan ROMs first")
                return

        if not to_remove:
            self.log_message("SUCCESS: No duplicates found to remove with current settings")
            return

        self.log_message("\nPREVIEW - Files to be moved to 'to_delete' folder:")
        self.log_message("=" * 60)

        # Group by game for better readability
        games_preview = defaultdict(list)
        for file_path in to_remove:
            base_name = get_base_name(file_path.name)
            games_preview[base_name].append(file_path)

        for game_name, files in games_preview.items():
            self.log_message(f"\nGAME: {game_name}:")
            for file_path in files:
                region = get_region(file_path.name)
                self.log_message(f"   REMOVE: {file_path.name} [{region}]")

        self.log_message(f"\nTOTAL: Total: {len(to_remove)} files will be moved")
        self.log_message(
            "   WARNING: Files will be moved to 'to_delete' folder (safe operation)"
        )

    def preview_changes_button(self):
        """Button handler for preview changes"""
        try:
            if not hasattr(self, "rom_groups"):
                messagebox.showwarning("No Data", "Please scan for duplicates first.")
                return

            self.preview_changes()
        except Exception as e:
            self.log_message(f"ERROR: Preview error: {e}")
            messagebox.showerror("Error", f"Preview failed: {e}")

    def find_duplicates_to_remove(self, rom_groups):
        """Find which files should be removed based on region preferences"""
        try:
            to_remove = []
            preferred_region = self.region_priority.get()

            # Define priority order based on preference
            priority_orders = {
                "usa": ["usa", "world", "europe", "japan", "unknown"],
                "europe": ["europe", "world", "usa", "japan", "unknown"],
                "japan": ["japan", "world", "usa", "europe", "unknown"],
                "world": ["world", "usa", "europe", "japan", "unknown"],
            }

            priority_order = priority_orders.get(
                preferred_region, priority_orders["usa"]
            )

            for game_name, roms in rom_groups.items():
                if len(roms) <= 1:
                    continue  # No duplicates for this game

                # Sort ROMs by priority (best first)
                sorted_roms = []
                for file_path, region, filename in roms:
                    try:
                        priority = priority_order.index(region)
                    except ValueError:
                        priority = len(priority_order)  # Unknown regions last

                    sorted_roms.append((priority, file_path, region, filename))

                sorted_roms.sort(
                    key=lambda x: x[0]
                )  # Sort by priority (lower = better)

                # The first ROM is the one to keep
                keep_rom = sorted_roms[0]
                self.log_message(
                    f"GAME: {game_name}: Keeping {keep_rom[1].name} [{keep_rom[2]}]"
                )

                # Mark the rest for removal, but check preservation rules
                for priority, file_path, region, filename in sorted_roms[1:]:
                    should_keep = False

                    # Check preservation rules
                    if region == "japan" and self.keep_japanese_only.get():
                        # Count Japanese versions in this group
                        japanese_count = sum(
                            1 for _, _, r, _ in sorted_roms if r == "japan"
                        )
                        if japanese_count == 1:  # This is the only Japanese version
                            should_keep = True
                            self.log_message(
                                f"   PRESERVE: Preserving only Japanese version: {filename}"
                            )

                    elif region == "europe" and self.keep_europe_only.get():
                        # Count European versions in this group
                        european_count = sum(
                            1 for _, _, r, _ in sorted_roms if r == "europe"
                        )
                        if european_count == 1:  # This is the only European version
                            should_keep = True
                            self.log_message(
                                f"   PRESERVE: Preserving only European version: {filename}"
                            )

                    if not should_keep:
                        to_remove.append(file_path)
                        self.log_message(
                            f"   REMOVE: Marking for removal: {filename} [{region}]"
                        )

            return to_remove

        except Exception as e:
            self.log_message(f"ERROR: Error finding duplicates: {e}")
            return []

    def execute_operation(self):
        """Execute the selected operation on found duplicates"""
        if not hasattr(self, "rom_groups"):
            messagebox.showerror(
                "Error", "No files to process. Please scan ROMs first."
            )
            return

        to_remove = self.find_duplicates_to_remove(self.rom_groups)

        if not to_remove:
            messagebox.showinfo(
                "Info", "No duplicates found to remove based on current settings."
            )
            return

        operation = self.operation_mode.get()

        # Confirm before executing with operation-specific message
        if operation == "move":
            message = (
                f"Move {len(to_remove)} duplicate files to 'to_delete' folder?\n\n"
                "This is a safe operation - files will not be permanently deleted."
            )
        elif operation == "backup":
            message = (
                f"Backup and then delete {len(to_remove)} duplicate files?\n\n"
                "Files will be copied to backup folder first, then deleted."
            )
        else:  # delete
<<<<<<< HEAD
            message = f"PERMANENTLY DELETE {len(to_remove)} duplicate files?\n\nWARNING: This cannot be undone!"
=======
            message = (
                f"PERMANENTLY DELETE {len(to_remove)} duplicate files?\n\n"
                "⚠️ WARNING: This cannot be undone!"
            )
>>>>>>> b3f138ac

        response = messagebox.askyesno("Confirm Operation", message)

        if not response:
            self.log_message("CANCELLED: Operation cancelled by user")
            return

        def execute_thread():
            self.status_var.set("Executing operation...")
            self.progress_var.set(0)

            self.log_message(
                f"\nExecuting {operation} operation on {len(to_remove)} files..."
            )

            try:
                if operation == "move":
                    self.move_to_safe_folder(to_remove)
                elif operation == "backup":
                    self.backup_and_delete(to_remove)
                else:  # delete
                    self.delete_files(to_remove)

                self.log_message("SUCCESS: Operation completed successfully!")
                self.status_var.set("Operation completed")

            except Exception as e:
                self.log_message(f"ERROR: Error during operation: {e}")
                self.status_var.set("Operation failed")

        # Run in separate thread
        self.current_process = threading.Thread(target=execute_thread)
        self.current_process.start()

    def move_to_safe_folder(self, to_remove):
        """Move files to a safe 'to_delete' folder"""
        # Create safe folder
        safe_folder = Path(self.rom_directory.get()) / "to_delete"
        safe_folder.mkdir(exist_ok=True)

        self.log_message(f"FOLDER: Created safe folder: {safe_folder}")

        for i, file_path in enumerate(to_remove):
            # Check if stop was requested
            if self.process_stop_requested:
                self.log_message("STOP: Process stopped by user request")
                return

            try:
                # Determine destination path
                if self.preserve_subdirs.get():
                    # Preserve directory structure
                    rel_path = file_path.relative_to(Path(self.rom_directory.get()))
                    dest_path = safe_folder / rel_path
                    dest_path.parent.mkdir(parents=True, exist_ok=True)
                else:
                    # Flat structure in to_delete folder
                    dest_path = safe_folder / file_path.name

                    # Handle filename conflicts
                    counter = 1
                    while dest_path.exists():
                        stem = file_path.stem
                        suffix = file_path.suffix
                        dest_path = safe_folder / f"{stem}_{counter}{suffix}"
                        counter += 1

                # Move the file
                shutil.move(str(file_path), str(dest_path))
                self.log_message(f"   MOVED: Moved: {file_path.name} → to_delete/")

                # Update progress
                progress = ((i + 1) / len(to_remove)) * 100
                self.progress_var.set(progress)
                self.root.update_idletasks()

            except Exception as e:
                self.log_message(f"   ERROR: Error moving {file_path.name}: {e}")

        self.log_message(f"\nSUCCESS: All files moved to: {safe_folder}")
        self.log_message("NOTE: You can review and manually delete these files when ready")

    def backup_and_delete(self, to_remove):
        """Backup files before deleting"""
        self.log_message(f"\nBacking up {len(to_remove)} files before deletion...")

        # Create backup folder
        backup_folder = (
            Path(self.rom_directory.get())
            / "backup"
            / datetime.now().strftime("%Y%m%d_%H%M%S")
        )
        backup_folder.mkdir(parents=True, exist_ok=True)

        # First backup
        for i, file_path in enumerate(to_remove):
            # Check if stop was requested
            if self.process_stop_requested:
                self.log_message("STOP: Process stopped by user request")
                self.status_var.set("Process stopped")
                return

            try:
                # Determine destination path
                if self.preserve_subdirs.get():
                    rel_path = file_path.relative_to(Path(self.rom_directory.get()))
                    dest_path = backup_folder / rel_path
                    dest_path.parent.mkdir(parents=True, exist_ok=True)
                else:
                    dest_path = backup_folder / file_path.name

                shutil.copy2(str(file_path), str(dest_path))

                # Update progress (backup is 50% of total)
                progress = ((i + 1) / len(to_remove)) * 50
                self.progress_var.set(progress)
                self.root.update_idletasks()

            except Exception as e:
                self.log_message(f"  Error backing up {file_path}: {e}")

        self.log_message(f"Backup completed in: {backup_folder}")
        self.log_message("Now deleting original files...")

        # Then delete
        for i, file_path in enumerate(to_remove):
            # Check if stop was requested
            if self.process_stop_requested:
                self.log_message("STOP: Process stopped by user request")
                self.status_var.set("Process stopped")
                return

            try:
                file_path.unlink()
                self.log_message(f"  Deleted: {file_path.name}")

                # Update progress (deletion is remaining 50%)
                progress = 50 + ((i + 1) / len(to_remove)) * 50
                self.progress_var.set(progress)
                self.root.update_idletasks()

            except Exception as e:
                self.log_message(f"  Error deleting {file_path}: {e}")

    def delete_files(self, to_remove):
        """Delete files immediately"""
        self.log_message(f"\nDeleting {len(to_remove)} files...")

        for i, file_path in enumerate(to_remove):
            # Check if stop was requested
            if self.process_stop_requested:
                self.log_message("STOP: Process stopped by user request")
                self.status_var.set("Process stopped")
                return

            try:
                file_path.unlink()
                self.log_message(f"  Deleted: {file_path.name}")

                # Update progress
                progress = ((i + 1) / len(to_remove)) * 100
                self.progress_var.set(progress)
                self.root.update_idletasks()

            except Exception as e:
                self.log_message(f"  Error deleting {file_path}: {e}")


def load_game_cache():
    """Load game database cache from file."""
    global GAME_CACHE
    # Auto-delete cache on startup for always fresh results
    if CACHE_FILE.exists():
        try:
            CACHE_FILE.unlink()
            print("Cleared cache for fresh API results")
        except Exception as e:
            print(f"Warning: Could not clear cache: {e}")
    GAME_CACHE = {}  # Reset the global cache dictionary


def save_game_cache():
    """Save game database cache to file."""
    try:
        with open(CACHE_FILE, "w", encoding="utf-8") as f:
            json.dump(GAME_CACHE, f, indent=2, ensure_ascii=False)
        print(f"Saved {len(GAME_CACHE)} entries to game cache")
    except Exception as e:
        print(f"Warning: Could not save cache: {e}")


def query_igdb_game(game_name, file_extension=None, client_id=None, access_token=None):
    """Query IGDB for game information and alternative names."""
    if not requests:
        print("ERROR: requests library not available - IGDB integration disabled")
        return None

    if not client_id:
        print("ERROR: IGDB_CLIENT_ID not provided - API integration disabled")
        return None

    if not access_token:
        print("ERROR: IGDB_ACCESS_TOKEN not provided - API integration disabled")
        return None

    cache_key = hashlib.md5(
        f"{game_name}_{file_extension or 'unknown'}".encode()
    ).hexdigest()

    if cache_key in GAME_CACHE:
        print(f"Cache hit for: {game_name}")
        return GAME_CACHE[cache_key]

    platform_filter = ""
    target_platforms = []
    if file_extension and file_extension.lower() in PLATFORM_MAPPING:
        target_platforms = PLATFORM_MAPPING[file_extension.lower()]
        platform_filter = f"where platforms = ({','.join(map(str, target_platforms))});"

    query = f"""
    search "{game_name}";
    fields name, alternative_names.name, platforms;
    {platform_filter}
    limit 20;
    """

    headers = {
        "Client-ID": client_id,
        "Authorization": f"Bearer {access_token}",
        "Content-Type": "text/plain",
    }

    backoff = 0.5
    for attempt in range(3):
        try:
            response = requests.post(
                "https://api.igdb.com/v4/games",
                headers=headers,
                data=query.strip(),
                timeout=10,
            )

            if response.status_code == 429:
                time.sleep(backoff * (attempt + 1))
                continue

            response.raise_for_status()
            games = response.json()
            print(f"IGDB API returned {len(games)} results for: {game_name}")

            scored_matches = []

            for game in games:
                all_names = [game["name"]]
                if "alternative_names" in game:
                    all_names.extend([alt["name"] for alt in game["alternative_names"]])

                platform_bonus = 0
                if target_platforms and "platforms" in game:
                    game_platforms = [p for p in game["platforms"]]
                    if any(p in target_platforms for p in game_platforms):
                        platform_bonus = 0.2

                # Check all names for matches with improved logic
                best_match_score = 0
                best_match_name = None
                match_type = None

                for name in all_names:
                    ratio = SequenceMatcher(
                        None, game_name.lower(), name.lower()
                    ).ratio()

                    # More lenient thresholds for cross-language matching
                    if name == game["name"]:  # Main name
                        threshold = 0.7  # Lowered from 0.8
                        if ratio >= threshold:
                            final_score = ratio + platform_bonus
                            if final_score > best_match_score:
                                best_match_score = final_score
                                best_match_name = name
                                match_type = "main"
                    else:  # Alternative name - even more lenient
                        threshold = 0.25  # Lowered from 0.3 for cross-language matches
                        if ratio >= threshold:
                            final_score = ratio + platform_bonus
                            if final_score > best_match_score:
                                best_match_score = final_score
                                best_match_name = name
                                match_type = "alternative"

                if best_match_score > 0:
                    scored_matches.append(
                        {
                            "game": game,
                            "score": best_match_score,
                            "match_name": best_match_name,
                            "match_type": match_type,
                            "all_names": all_names,
                        }
                    )

            # Sort by score (highest first)
            scored_matches.sort(key=lambda x: x["score"], reverse=True)

            # Return best match
            if scored_matches:
                best_match = scored_matches[0]
                result = {
                    "canonical_name": best_match["game"]["name"],
                    "alternative_names": best_match["all_names"],
                    "id": best_match["game"]["id"],
                    "match_score": best_match["score"],
                    "matched_on": best_match["match_name"],
                }
                print(
                    f"Best match for '{game_name}': "
                    f"'{best_match['match_name']}' "
                    f"(score: {best_match['score']:.2f})"
                )
                GAME_CACHE[cache_key] = result
                time.sleep(0.25)  # Rate limiting
                return result

            break
        except requests.HTTPError as http_err:
            print(f"IGDB API HTTP error for '{game_name}': {http_err}")
            break
        except Exception as e:
            print(f"IGDB API error for '{game_name}': {e}")
            break
        finally:
            # Rate limiting
            time.sleep(0.25)  # IGDB allows 4 requests per second

    GAME_CACHE[cache_key] = None
    return None


def get_canonical_name(
    game_name, file_extension=None, client_id=None, access_token=None
):
    """Get canonical name using IGDB or fallback to cache/simple matching."""
    print(f"Looking up canonical name for: {game_name} ({file_extension})")

    # Try IGDB first
    igdb_result = query_igdb_game(game_name, file_extension, client_id, access_token)
    if igdb_result:
        # Use the actual matched name, not the canonical IGDB name
        canonical = igdb_result["matched_on"]  # This is the name that actually matched
        if canonical != game_name:
            print(f"Canonical name: '{game_name}' -> '{canonical}'")
        return canonical

    # Fallback: check for obvious matches in already cached games
    best_match = None
    best_ratio = 0.0

    for cached_key, cached_canonical in GAME_CACHE.items():
        if file_extension and not cached_key.endswith(file_extension or "unknown"):
            continue

        cached_name = cached_key.split("_")[0]  # Remove file extension part
        ratio = SequenceMatcher(None, game_name.lower(), cached_name.lower()).ratio()

        if ratio > best_ratio and ratio > 0.75:  # More lenient threshold
            best_ratio = ratio
            best_match = (
                cached_canonical["matched_on"]
                if isinstance(cached_canonical, dict)
                else cached_canonical
            )

    if best_match:
        # Create cache key for this game
        cache_key = f"{game_name}_{file_extension or 'unknown'}"
        GAME_CACHE[cache_key] = best_match
        return best_match

    # Final fallback to original name when IGDB returns None or no good match
    print(f"Using original name: {game_name}")
    return game_name


def main():
    """Main application entry point"""
    root = tk.Tk()

    # Set up modern styling
    style = ttk.Style()
    if "winnative" in style.theme_names():
        style.theme_use("winnative")

    # Create the application
    app = ROMCleanupGUI(root)

    # Center window on screen
    root.update_idletasks()
    width = root.winfo_width()
    height = root.winfo_height()
    x = (root.winfo_screenwidth() // 2) - (width // 2)
    y = (root.winfo_screenheight() // 2) - (height // 2)
    root.geometry(f"{width}x{height}+{x}+{y}")

    # Perform startup API check
    def startup_api_check():
        app.log_message("ROM Collection Cleanup Tool with IGDB Integration")
        app.log_message("=" * 60)
        app.log_message("Advanced ROM duplicate detection using IGDB database")
        app.log_message("Clipboard functionality available for easy log copying")
        app.log_message("")
        app.log_message("Features:")
        app.log_message(f"• Supports {len(app.ROM_EXTENSIONS)} ROM file formats")
        app.log_message("• IGDB integration for accurate game matching")
        app.log_message("• Multiple operation modes (safe move, backup, delete)")
        app.log_message("• Preserves unique regional releases")
        app.log_message("• Dark theme for comfortable viewing")
        app.log_message("")
        app.log_message("Performing startup API connection check...")
        app.validate_api_credentials()  # This will update the status indicator
        success, message = app.check_api_connection()
        if success:
            app.log_message(f"SUCCESS: {message}")
            app.log_message("Enhanced game matching is available")
        else:
            app.log_message(f"ERROR: {message}")
            app.log_message("Enhanced game matching is disabled")
        app.log_message("Ready to scan ROMs!")

    # Schedule startup API check after GUI is ready
    root.after(1000, startup_api_check)

    # Cleanup when closing
    def on_closing():
        app.restore_console()
        root.destroy()

    root.protocol("WM_DELETE_WINDOW", on_closing)

    # Start the GUI
    root.mainloop()


if __name__ == "__main__":
    main()<|MERGE_RESOLUTION|>--- conflicted
+++ resolved
@@ -1069,17 +1069,10 @@
                 self.log_message(f"Response text: {response.text[:200]}...")
 
         except requests.exceptions.ConnectionError as e:
-<<<<<<< HEAD
-            self.log_message("ERROR: Connection error")
+            self.log_message(f"ERROR: Connection error: {e}")
             self.log_message("Check your internet connection")
         except requests.exceptions.Timeout as e:
-            self.log_message("ERROR: Request timeout")
-=======
-            self.log_message(f"❌ Connection error: {e}")
-            self.log_message("Check your internet connection")
-        except requests.exceptions.Timeout as e:
-            self.log_message(f"❌ Request timeout: {e}")
->>>>>>> b3f138ac
+            self.log_message(f"ERROR: Request timeout: {e}")
             self.log_message("The API request took too long")
         except Exception as e:
             self.log_message(f"ERROR: Unexpected error: {e}")
@@ -1404,14 +1397,10 @@
                 "Files will be copied to backup folder first, then deleted."
             )
         else:  # delete
-<<<<<<< HEAD
-            message = f"PERMANENTLY DELETE {len(to_remove)} duplicate files?\n\nWARNING: This cannot be undone!"
-=======
             message = (
                 f"PERMANENTLY DELETE {len(to_remove)} duplicate files?\n\n"
-                "⚠️ WARNING: This cannot be undone!"
+                "WARNING: This cannot be undone!"
             )
->>>>>>> b3f138ac
 
         response = messagebox.askyesno("Confirm Operation", message)
 
