#!/usr/bin/env python3
"""
ROM Collection Cleanup Script

This script scans ROM files and removes Japanese versions when both
Japanese and USA releases exist, while keeping Japanese-only games.

Usage: python rom_cleanup.py [rom_directory] [--dry-run] [--move-to-folder] [--verbose] [--quiet]

Options:
  --dry-run         Preview what would be processed without making changes
  --move-to-folder  Move files to 'to_delete' subfolder instead of deleting
  --verbose         Show detailed debug output
  --quiet           Only show warnings and errors
"""

import argparse
import json
import logging
import os
import re
import shutil
import sys
import time
from collections import defaultdict
from difflib import SequenceMatcher
from pathlib import Path
from typing import Any, Callable, Dict, List, Optional, Set, Tuple, Union

from rom_utils import get_base_name, get_region, is_multi_disc_game, get_version_info

try:
    import requests
except ImportError:
    requests = None

# Common ROM file extensions
DEFAULT_ROM_EXTENSIONS = {
    # Archive formats
    ".zip",
    ".7z",
    ".rar",
    # Nintendo systems
    ".nes",
    ".snes",
    ".smc",
    ".sfc",
    ".gb",
    ".gbc",
    ".gba",
    ".nds",
    ".3ds",
    ".cia",
    ".n64",
    ".z64",
    ".v64",
    ".ndd",
    ".gcm",
    ".gcz",
    ".rvz",
    ".wbfs",
    ".xci",
    ".nsp",
    ".vb",
    ".lnx",
    ".ngp",
    ".ngc",
    # Sega systems
    ".md",
    ".gen",
    ".smd",
    ".gg",
    ".sms",
    ".32x",
    ".sat",
    ".gdi",
    # Sony systems
    ".bin",
    ".iso",
    ".cue",
    ".chd",
    ".pbp",
    ".cso",
    ".ciso",
    # PC Engine/TurboGrafx
    ".pce",
    ".sgx",
    # Atari systems
    ".a26",
    ".a78",
    ".st",
    ".d64",
    # Other retro systems
    ".col",
    ".int",
    ".vec",
    ".ws",
    ".wsc",
    # Disk images
    ".img",
    ".ima",
    ".dsk",
    ".adf",
    ".mdf",
    ".nrg",
    # Tape formats
    ".tap",
    ".tzx",
    # Spectrum formats
    ".sna",
    ".z80",
}

logger = logging.getLogger(__name__)

GAME_CACHE = {}
CACHE_FILE = Path("game_cache.json")
IGDB_CLIENT_ID = os.getenv("IGDB_CLIENT_ID")
IGDB_ACCESS_TOKEN = os.getenv("IGDB_ACCESS_TOKEN")

PLATFORM_MAPPING = {
    # Nintendo systems
    ".nes": [18],
    ".snes": [19],
    ".smc": [19],
    ".sfc": [19],
    ".gb": [33],
    ".gbc": [22],
    ".gba": [24],
    ".nds": [20],
    ".3ds": [37],
    ".cia": [37],
    ".n64": [4],
    ".z64": [4],
    ".v64": [4],
    ".ndd": [4],
    ".gcm": [21],
    ".gcz": [21],
    ".rvz": [21],
    ".wbfs": [5],  # GameCube and Wii
    ".xci": [130],
    ".nsp": [130],  # Nintendo Switch
    ".vb": [87],
    ".lnx": [28],
    ".ngp": [119],
    ".ngc": [120],
    # Sega systems
    ".md": [29],
    ".gen": [29],
    ".smd": [29],
    ".gg": [35],
    ".sms": [64],
    ".32x": [30],
    ".sat": [32],
    ".gdi": [23],  # Saturn and Dreamcast
    # Sony systems
    ".iso": [7, 8, 9],
    ".bin": [7, 8, 9],
    ".cue": [7, 8, 9],
    ".chd": [7, 8, 9],
    ".pbp": [8],
    ".cso": [8],
    ".ciso": [8],  # PlayStation systems
    ".mdf": [8],
    ".nrg": [8],
    # PC Engine/TurboGrafx
    ".pce": [86],
    ".sgx": [86],
    # Atari systems
    ".a26": [59],
    ".a78": [60],
    ".st": [63],
    # Other systems
    ".col": [68],
    ".int": [67],
    ".vec": [70],
    ".ws": [57],
    ".wsc": [57],
}


def load_game_cache() -> None:
    """Load game database cache from file."""
    global GAME_CACHE
<<<<<<< HEAD
    if not CACHE_FILE.exists():
        GAME_CACHE = {}
        return
        
    try:
        with open(CACHE_FILE, "r", encoding="utf-8") as f:
            loaded_cache = json.load(f)
        if not isinstance(loaded_cache, dict):
            logger.warning("Cache file contains invalid data format, initializing empty cache")
=======
    if CACHE_FILE.exists():
        try:
            with open(CACHE_FILE, "r", encoding="utf-8") as f:
                GAME_CACHE = json.load(f)
            logger.info("Loaded %d games from cache", len(GAME_CACHE))
        except (json.JSONDecodeError, IOError, OSError) as e:
            logger.warning("Could not load cache: %s", e)
>>>>>>> dc3d478e
            GAME_CACHE = {}
            return
        GAME_CACHE = loaded_cache
        logger.info(f"Loaded {len(GAME_CACHE)} games from cache")
    except json.JSONDecodeError as e:
        logger.error(f"Cache file contains invalid JSON: {e}")
        GAME_CACHE = {}
    except (IOError, OSError, PermissionError) as e:
        logger.error(f"Could not read cache file: {e}")
        GAME_CACHE = {}
    except Exception as e:
        logger.error(f"Unexpected error loading cache: {e}")
        GAME_CACHE = {}


def save_game_cache() -> None:
    """Save game database cache to file."""
    try:
        # Create parent directory if it doesn't exist
        CACHE_FILE.parent.mkdir(parents=True, exist_ok=True)
        
        # Write to temporary file first for atomic operation
        temp_file = CACHE_FILE.with_suffix('.tmp')
        with open(temp_file, "w", encoding="utf-8") as f:
            json.dump(GAME_CACHE, f, ensure_ascii=False, indent=2)
<<<<<<< HEAD
        
        # Atomic rename
        temp_file.replace(CACHE_FILE)
        logger.debug(f"Saved {len(GAME_CACHE)} games to cache")
    except (IOError, OSError, PermissionError) as e:
        logger.error(f"Could not save cache: {e}")
    except TypeError as e:
        logger.error(f"Cache contains non-serializable data: {e}")
    except Exception as e:
        logger.error(f"Unexpected error saving cache: {e}")


def _generate_search_variants(game_name: str) -> List[str]:
    """Generate different search variants of a game name to improve cross-language matching."""
    variants = [game_name]
    
    # Create a simplified version (remove subtitles, version numbers, etc.)
    simplified = re.sub(r'\s*-\s*.*$', '', game_name)  # Remove everything after first dash
    simplified = re.sub(r'\s*:\s*.*$', '', simplified)  # Remove everything after first colon
    simplified = re.sub(r'\s+\d+$', '', simplified)     # Remove trailing numbers
    simplified = simplified.strip()
    
    if simplified != game_name and len(simplified) > 3:
        variants.append(simplified)
    
    # Try removing common Japanese prefixes/suffixes if they exist
    if any(word in game_name.lower() for word in ['no', 'wo', 'wa', 'ga', 'ni', 'de']):
        # Simple heuristic: try the longest word(s) in the name
        words = game_name.split()
        if len(words) > 1:
            longest_words = sorted(words, key=len, reverse=True)[:2]
            main_title = ' '.join(longest_words)
            if len(main_title) > 3:
                variants.append(main_title)
    
    return list(set(variants))  # Remove duplicates
=======
    except (IOError, OSError) as e:
        logger.warning("Could not save cache: %s", e)

>>>>>>> dc3d478e

def query_igdb_game(
    game_name: str, file_extension: Optional[str] = None
) -> Optional[Dict[str, Any]]:
    """Query IGDB for game information and alternative names with enhanced cross-language matching."""
    if not requests:
        logger.debug("requests library not available - skipping IGDB lookup")
        return None

    if not IGDB_CLIENT_ID or not IGDB_ACCESS_TOKEN:
        logger.debug("IGDB credentials not configured - skipping API lookup")
        return None

    platform_filter = ""
    target_platforms = []
    if file_extension and file_extension.lower() in PLATFORM_MAPPING:
        target_platforms = PLATFORM_MAPPING[file_extension.lower()]
        platform_filter = f"where platforms = ({','.join(map(str, target_platforms))});"

    # Try multiple search variants for better cross-language matching
    search_variants = _generate_search_variants(game_name)
    best_result = None
    best_score = 0
    
    for search_term in search_variants:
        if search_term != game_name:
            print(f"CONSOLE: Trying search variant: '{search_term}' (from '{game_name}')")
            
        # Enhanced query to get more comprehensive alternative names
        query = f"""
        search "{search_term}";
        fields name, alternative_names.name, alternative_names.comment, platforms, first_release_date;
        {platform_filter}
        limit 50;
        """

        headers = {
            "Client-ID": IGDB_CLIENT_ID,
            "Authorization": f"Bearer {IGDB_ACCESS_TOKEN}",
            "Content-Type": "text/plain",
        }

        backoff = 0.5
        for attempt in range(3):
            try:
                response = requests.post(
                    "https://api.igdb.com/v4/games",
                    headers=headers,
                    data=query.strip(),
                    timeout=10,
                )

                if response.status_code == 429:
                    time.sleep(backoff * (attempt + 1))
                    continue

                response.raise_for_status()
                games = response.json()

                scored_matches = []

                for game in games:
                    all_names = [game["name"]]
                    alt_names_with_comments = []
                    
                    if "alternative_names" in game:
                        for alt in game["alternative_names"]:
                            alt_name = alt["name"]
                            alt_comment = alt.get("comment", "")
                            all_names.append(alt_name)
                            alt_names_with_comments.append((alt_name, alt_comment))

                    platform_bonus = 0
                    if target_platforms and "platforms" in game:
                        game_platforms = [p for p in game["platforms"]]
                        if any(p in target_platforms for p in game_platforms):
                            platform_bonus = 0.2

                    # Check all names for matches with enhanced cross-language logic
                    best_match_score = 0
                    best_match_name = None
                    match_type = None
                    is_cross_language = False

                    for i, name in enumerate(all_names):
                        # Calculate basic similarity (compare with original game_name, not search_term)
                        ratio = SequenceMatcher(
                            None, game_name.lower(), name.lower()
                        ).ratio()
                        
                        # Enhanced cross-language detection
                        cross_lang_bonus = 0
                        
                        # Check if this might be a cross-language match
                        if i > 0:  # Alternative name
                            alt_comment = alt_names_with_comments[i-1][1].lower() if i-1 < len(alt_names_with_comments) else ""
                            
                            # Look for indicators of regional/language variants
                            cross_lang_indicators = [
                                "japanese", "japan", "english", "us", "usa", "europe", "eur",
                                "localized", "translation", "regional", "international"
                            ]
                            
                            if any(indicator in alt_comment for indicator in cross_lang_indicators):
                                cross_lang_bonus = 0.3
                                is_cross_language = True
                                print(f"CONSOLE: Cross-language indicator found: '{alt_comment}' for '{name}'")
                            
                            # Also check for very different but related names (potential cross-language)
                            if ratio < 0.4 and ratio > 0.1:  # Different but not completely unrelated
                                # Look for common patterns indicating same game with different name
                                game_words = set(game_name.lower().split())
                                name_words = set(name.lower().split())
                                
                                # If they share some key words but are quite different, might be cross-language
                                word_overlap = len(game_words.intersection(name_words))
                                if word_overlap > 0 or any(word in name.lower() for word in ["biohazard", "rockman", "street fighter"]):
                                    cross_lang_bonus = 0.2
                                    is_cross_language = True
                                    print(f"CONSOLE: Potential cross-language match: '{game_name}' vs '{name}' (ratio: {ratio:.2f})")

                        # Different thresholds based on match type and cross-language potential
                        if name == game["name"]:  # Main name
                            threshold = 0.65  # More lenient for main names
                            if ratio >= threshold:
                                final_score = ratio + platform_bonus + cross_lang_bonus
                                if final_score > best_match_score:
                                    best_match_score = final_score
                                    best_match_name = name
                                    match_type = "main"
                        else:  # Alternative name - much more lenient for cross-language
                            threshold = 0.2 if cross_lang_bonus > 0 else 0.3
                            if ratio >= threshold:
                                final_score = ratio + platform_bonus + cross_lang_bonus
                                if final_score > best_match_score:
                                    best_match_score = final_score
                                    best_match_name = name
                                    match_type = "alternative"

                    if best_match_score > 0:
                        scored_matches.append(
                            {
                                "game": game,
                                "score": best_match_score,
                                "match_name": best_match_name,
                                "match_type": match_type,
                                "all_names": all_names,
                                "is_cross_language": is_cross_language,
                                "search_term": search_term,
                            }
                        )

                # Keep track of best result across all search terms
                if scored_matches:
                    scored_matches.sort(key=lambda x: x["score"], reverse=True)
                    current_best = scored_matches[0]
                    
                    if current_best["score"] > best_score:
                        best_score = current_best["score"]
                        best_result = {
                            "canonical_name": current_best["game"]["name"],
                            "alternative_names": current_best["all_names"],
                            "id": current_best["game"]["id"],
                            "match_score": current_best["score"],
                            "matched_on": current_best["match_name"],
                            "is_cross_language": current_best.get("is_cross_language", False),
                            "search_term_used": current_best["search_term"],
                        }

                break
            except requests.HTTPError as http_err:
                logger.warning("IGDB API HTTP error for '%s': %s", search_term, http_err)
                if response.status_code in (401, 403):
                    logger.error("Authentication failed - check IGDB credentials")
                break
            except requests.RequestException as req_err:
                logger.warning("IGDB API request failed for '%s': %s", search_term, req_err)
                time.sleep(backoff * (attempt + 1))
                continue
            except json.JSONDecodeError as json_err:
                logger.error("Invalid JSON response from IGDB API: %s", json_err)
                break
            except (KeyError, TypeError) as data_err:
                logger.error("Unexpected data structure from IGDB API: %s", data_err)
                break
            except Exception as e:
                logger.error("Unexpected error querying IGDB API for '%s': %s", search_term, e)
                break
            finally:
                # Rate limiting
                time.sleep(0.25)  # IGDB allows 4 requests per second

    # Log cross-language matches for debugging
    if best_result and best_result.get("is_cross_language", False):
        print(f"CONSOLE: ⭐ Cross-language match detected: '{game_name}' -> '{best_result['canonical_name']}'")
    
    return best_result


def normalize_canonical_name(name: str) -> str:
    """
    Basic normalization - just lowercase and strip.
    Let the IGDB API handle the intelligent matching.
    """
    return name.lower().strip()


def get_canonical_name(game_name: str, file_extension: Optional[str] = None) -> str:
    """
    Get canonical name for a game using database lookup and fuzzy matching.
    """
    game_name_clean = game_name.strip().lower()

    # Check cache first
    cache_key = f"{game_name_clean}_{file_extension or 'unknown'}"
    if cache_key in GAME_CACHE:
        return GAME_CACHE[cache_key]

    # Try IGDB API lookup
    igdb_result = query_igdb_game(game_name, file_extension)
    if igdb_result:
        canonical = normalize_canonical_name(igdb_result["canonical_name"])
        GAME_CACHE[cache_key] = canonical
        return canonical

    # Fallback: check for obvious matches in already cached games
    best_match = None
    best_ratio = 0.0

    for cached_key, cached_canonical in GAME_CACHE.items():
        if file_extension and not cached_key.endswith(file_extension or "unknown"):
            continue

        cached_name = cached_key.split("_")[0]  # Remove file extension part
        ratio = SequenceMatcher(None, game_name_clean, cached_name).ratio()

        # More lenient threshold for cross-language matching
        if ratio > best_ratio and ratio > 0.75:  # Lowered from 0.85
            best_ratio = ratio
            best_match = cached_canonical

    if best_match:
        GAME_CACHE[cache_key] = best_match
        return best_match

    # No match found, cache and return normalized original name
    canonical = normalize_canonical_name(game_name_clean)
    GAME_CACHE[cache_key] = canonical
    return canonical


def scan_roms(
    directory: Union[str, Path], rom_extensions: Set[str]
) -> Dict[str, List[Tuple[Path, str, str]]]:
    """
    Scan directory for ROM files and group them by canonical name.

    Args:
        directory: Path to the directory to scan
        rom_extensions: Set of file extensions to consider as ROM files

    Returns:
        Dictionary mapping canonical names to lists of
        (file_path, region, original_name) tuples
        
    Raises:
        ValueError: If directory path is empty
        FileNotFoundError: If directory doesn't exist
        NotADirectoryError: If path is not a directory
    """
    if not directory:
        raise ValueError("Directory path cannot be empty")
        
    directory_path = Path(directory)
    if not directory_path.exists():
        raise FileNotFoundError(f"Directory does not exist: {directory}")
    if not directory_path.is_dir():
        raise NotADirectoryError(f"Path is not a directory: {directory}")
        
    rom_groups = defaultdict(list)
    logger.info(f"Scanning directory: {directory_path}")

    directory = directory_path

    load_game_cache()

    processed_files = 0

    logger.info("Processing ROM files...")

    for file_path in directory.rglob("*"):
        if "to_delete" in file_path.parts:
            continue
        if file_path.is_file() and file_path.suffix.lower() in rom_extensions:
            filename = file_path.name
            base_name = get_base_name(filename)
            file_extension = file_path.suffix.lower()
            canonical_name = get_canonical_name(base_name, file_extension)
            region = get_region(filename)

            rom_groups[canonical_name].append((file_path, region, base_name))

            processed_files += 1
            if processed_files % 10 == 0:
                logger.debug("  Processed %d files...", processed_files)

    logger.info("Processed %d ROM files in total.", processed_files)

    save_game_cache()

    # Debug output: show game groupings
    logger.debug("\nGame groupings after processing:")
    for canonical_name, roms in rom_groups.items():
        if len(roms) > 1:
            logger.debug("  🎮 %s:", canonical_name)
            for file_path, region, original_name in roms:
                logger.debug(
                    "    - %s (%s) -> %s", original_name, region, file_path.name
                )

    return rom_groups


def find_duplicates_to_remove(
    rom_groups: Dict[str, List[Tuple[Path, str, str]]],
    log_func: Optional[Callable[[str], None]] = None,
) -> List[Path]:
    """
    Find ROM duplicates to remove using smart prioritization logic.
    Handles both cross-regional and same-region duplicates while preserving multi-disc games.

    Cross-regional priority: USA > Europe > World > Japan
    Same-region priority: .zip > .cue > .bin, standard > limited/premium, higher revision > lower

    Args:
        rom_groups: Dictionary mapping canonical names to ROM file tuples
        log_func: Optional logging function (uses logger.info if None)

    Returns:
        List of file paths to remove (cross-regional + same-region duplicates)
    """
    from rom_utils import is_multi_disc_game, get_version_info
    
    # Use provided log function or fall back to logger.info
    def log(message: str) -> None:
        if log_func:
            log_func(message)
        else:
            logger.info(message)
    
    to_remove = []

    for canonical_name, roms in rom_groups.items():
        if len(roms) <= 1:
            continue

        # Group by region
        regions = defaultdict(list)
        original_names = set()
        all_filenames = []
        
        for file_path, region, original_name in roms:
            regions[region].append((file_path, original_name))
            original_names.add(original_name)
            all_filenames.append(file_path.name)

        log(f"Group: {canonical_name} ({len(roms)} files)")
        
        # Check if this is a multi-disc game
        is_multi_disc = is_multi_disc_game(all_filenames)
        if is_multi_disc:
            log("  🎮 Multi-disc game detected - keeping all discs")
            for region, files in regions.items():
                for file_path, original_name in files:
                    log(f"  KEEP: {file_path.name} ({region})")
            log("")
            continue

        # Check for cross-regional duplicates ONLY
        # Priority: USA > Europe > World > Japan
        
        # Case 1: USA and Japan both exist - remove Japan
        if "usa" in regions and "japan" in regions:
            # Verify similarity for safety
            max_ratio = 0.0
            for _, j_name in regions["japan"]:
                for _, u_name in regions["usa"]:
                    ratio = SequenceMatcher(
                        None, j_name.lower(), u_name.lower()
                    ).ratio()
                    if ratio > max_ratio:
                        max_ratio = ratio

            # Only remove if they seem to be the same game
            if len(original_names) > 1 and max_ratio < 0.6:
                # API matched different names - trust it
                log(f"  📋 API matched cross-regional variants: {', '.join(sorted(original_names))}")
                log("  ✅ Trusting API match - removing Japanese version(s)")
            elif max_ratio < 0.6:
                log(f"  ⚠️ Low name similarity ({max_ratio:.2f}) - keeping all versions")
                for region, files in regions.items():
                    for file_path, original_name in files:
                        log(f"  KEEP: {file_path.name} ({region})")
                log("")
                continue
            
            # Remove Japanese versions, keep USA
            for file_path, original_name in regions["usa"]:
                log(f"  KEEP: {file_path.name} (usa)")
            
            japanese_files = [file_path for file_path, _ in regions["japan"]]
            to_remove.extend(japanese_files)
            for file_path, original_name in regions["japan"]:
                log(f"  REMOVE: {file_path.name} (japan)")
            
            # Keep other regions too
            for region in regions:
                if region not in ["usa", "japan"]:
                    for file_path, original_name in regions[region]:
                        log(f"  KEEP: {file_path.name} ({region})")
        
        # Case 2: Europe and Japan exist (but no USA) - remove Japan
        elif "europe" in regions and "japan" in regions and "usa" not in regions:
            log("  📋 Europe and Japan versions found (no USA)")
            
            # Keep Europe, remove Japan
            for file_path, original_name in regions["europe"]:
                log(f"  KEEP: {file_path.name} (europe)")
            
            japanese_files = [file_path for file_path, _ in regions["japan"]]
            to_remove.extend(japanese_files)
            for file_path, original_name in regions["japan"]:
                log(f"  REMOVE: {file_path.name} (japan)")
            
            # Keep other regions
            for region in regions:
                if region not in ["europe", "japan"]:
                    for file_path, original_name in regions[region]:
                        log(f"  KEEP: {file_path.name} ({region})")
        
        # Case 3: Only same-region files - handle same-region duplicates
        else:
            log("  📋 No cross-regional duplicates found - checking same-region duplicates")
            
            # Handle same-region duplicates within each region
            for region, files in regions.items():
                if len(files) <= 1:
                    # Only one file in this region, keep it
                    for file_path, original_name in files:
                        version_info = get_version_info(file_path.name)
                        version_suffix = f" [{version_info}]" if version_info else ""
                        log(f"  KEEP: {file_path.name} ({region}){version_suffix}")
                    continue
                
                # Multiple files in same region - apply preferences
                log(f"  📋 Found {len(files)} same-region variants in {region}")
                
                # Sort by preferences: file format, then edition, then revision
                def get_file_priority(file_tuple):
                    file_path, original_name = file_tuple
                    filename = file_path.name.lower()
                    
                    # Priority 1: File format (.zip preferred over .cue/.bin)
                    format_priority = 0
                    if filename.endswith('.zip'):
                        format_priority = 3
                    elif filename.endswith('.cue'):
                        format_priority = 2  
                    elif filename.endswith('.bin'):
                        format_priority = 1
                    else:
                        format_priority = 0
                    
                    # Priority 2: Edition (standard > limited/premium/special)
                    edition_priority = 2
                    edition_keywords = ['limited', 'premium', 'special', 'genteiban', 'shokai']
                    if any(keyword in filename for keyword in edition_keywords):
                        edition_priority = 1
                    
                    # Priority 3: Revision (higher rev numbers preferred)
                    rev_priority = 0
                    rev_match = re.search(r'rev\s*(\d+)', filename)
                    if rev_match:
                        rev_priority = int(rev_match.group(1))
                    
                    return (format_priority, edition_priority, rev_priority)
                
                # Sort files by priority (highest priority first)
                sorted_files = sorted(files, key=get_file_priority, reverse=True)
                
                # Keep the highest priority file, remove others
                keep_file = sorted_files[0]
                remove_files = sorted_files[1:]
                
                # Log the decision
                keep_path, keep_original = keep_file
                version_info = get_version_info(keep_path.name)
                version_suffix = f" [{version_info}]" if version_info else ""
                log(f"  KEEP: {keep_path.name} ({region}){version_suffix} - best variant")
                
                # Add other files to removal list
                for file_path, original_name in remove_files:
                    to_remove.append(file_path)
                    version_info = get_version_info(file_path.name)
                    version_suffix = f" [{version_info}]" if version_info else ""
                    log(f"  REMOVE: {file_path.name} ({region}){version_suffix} - duplicate variant")
        
        log("")

    return to_remove


def move_to_safe_folder(rom_directory: Union[str, Path], to_remove: List[Path]) -> int:
    """
    Move ROMs to a 'to_delete' subfolder for safe review before deletion.
    
    Args:
        rom_directory: Base directory containing the ROMs
        to_remove: List of ROM file paths to move
        
    Returns:
        Count of successfully moved files
        
    Raises:
        ValueError: If rom_directory is invalid
        OSError: If safe folder cannot be created
    """
    if not rom_directory:
        raise ValueError("ROM directory path cannot be empty")
        
    rom_dir_path = Path(rom_directory)
    if not rom_dir_path.exists():
        raise FileNotFoundError(f"ROM directory does not exist: {rom_directory}")
        
    safe_folder = rom_dir_path / "to_delete"
    try:
        safe_folder.mkdir(exist_ok=True)
    except OSError as e:
        logger.error(f"Could not create safe folder: {e}")
        raise

    moved_count = 0
    for file_path in to_remove:
        try:
            # Create relative path structure in safe folder
            rel_path = file_path.relative_to(Path(rom_directory))
            dest_path = safe_folder / rel_path

            # Create subdirectories if needed
            dest_path.parent.mkdir(parents=True, exist_ok=True)

            # Move the file
            shutil.move(str(file_path), str(dest_path))
            logger.info("  Moved: %s -> %s", file_path, dest_path)
            moved_count += 1
        except PermissionError as e:
            logger.error("  Permission denied moving %s: %s", file_path, e)
        except FileNotFoundError as e:
            logger.error("  File not found: %s: %s", file_path, e)
        except OSError as e:
            logger.error("  OS error moving %s: %s", file_path, e)
        except ValueError as e:
            logger.error("  Path error with %s: %s", file_path, e)
        except Exception as e:
            logger.error("  Unexpected error moving %s: %s", file_path, e)

    return moved_count


def validate_directory_path(path: str) -> Path:
    """Validate and return a directory path.
    
    Args:
        path: Directory path string to validate
        
    Returns:
        Validated Path object
        
    Raises:
        ValueError: If path is invalid
        FileNotFoundError: If directory doesn't exist
        NotADirectoryError: If path is not a directory
    """
    if not path or not path.strip():
        raise ValueError("Directory path cannot be empty")
        
    try:
        directory_path = Path(path).resolve()
    except (OSError, ValueError) as e:
        raise ValueError(f"Invalid path: {e}")
        
    if not directory_path.exists():
        raise FileNotFoundError(f"Directory does not exist: {path}")
    if not directory_path.is_dir():
        raise NotADirectoryError(f"Path is not a directory: {path}")
        
    return directory_path


def setup_logging(level: int = logging.INFO) -> None:
    """Setup logging configuration.
    
    Args:
        level: Logging level to use
    """
    logging.basicConfig(
        level=level,
        format='%(asctime)s - %(name)s - %(levelname)s - %(message)s',
        datefmt='%Y-%m-%d %H:%M:%S'
    )


def main() -> int:
    """Main entry point for the ROM cleanup script."""
<<<<<<< HEAD
    setup_logging()
=======
>>>>>>> dc3d478e
    parser = argparse.ArgumentParser(
        description="Clean up ROM collection by removing Japanese duplicates"
    )
    parser.add_argument(
        "directory",
        nargs="?",
        default=".",
        help="Directory containing ROM files (default: current directory)",
    )
    parser.add_argument(
        "--dry-run",
        action="store_true",
        help="Preview what would be removed without actually deleting files",
    )
    parser.add_argument(
        "--move-to-folder",
        action="store_true",
        help='Move files to a "to_delete" subfolder instead of deleting them',
    )
    parser.add_argument(
        "--extensions",
        help="Comma-separated list of additional file extensions to consider",
    )
    parser.add_argument(
        "--verbose",
        action="store_true",
        help="Show debug output",
    )
    parser.add_argument(
        "--quiet",
        action="store_true",
        help="Only show warnings and errors",
    )

    args = parser.parse_args()

<<<<<<< HEAD
    try:
        directory_path = validate_directory_path(args.directory)
    except (ValueError, FileNotFoundError, NotADirectoryError) as e:
        logger.error(f"Invalid directory: {e}")
=======
    if args.verbose and args.quiet:
        parser.error("--verbose and --quiet cannot be used together")

    log_level = (
        logging.DEBUG
        if args.verbose
        else logging.WARNING if args.quiet else logging.INFO
    )
    logging.basicConfig(level=log_level, format="%(message)s")

    if not os.path.exists(args.directory):
        logger.error("Error: Directory '%s' does not exist", args.directory)
>>>>>>> dc3d478e
        return 1

    rom_extensions = set(DEFAULT_ROM_EXTENSIONS)

    if args.extensions:
        custom_extensions = set()
        for ext in args.extensions.split(","):
            ext = ext.strip().lower()
            ext = ext if ext.startswith(".") else "." + ext
            custom_extensions.add(ext)
        rom_extensions.update(custom_extensions)

<<<<<<< HEAD
    logger.info(f"Scanning ROM files in: {directory_path}")
    logger.info(f"Looking for extensions: {', '.join(sorted(rom_extensions))}")

    # Check IGDB API availability
    if not IGDB_CLIENT_ID or not IGDB_ACCESS_TOKEN:
        logger.warning("IGDB credentials missing - basic name matching only")
        logger.info("For better matching of regional variants, configure IGDB credentials")
        logger.info("See README_API_CREDENTIALS.md for setup instructions")
    elif requests:
        logger.info("IGDB API configured - enhanced name matching enabled")
    else:
        logger.warning("'requests' library not found - install with: pip install requests")
=======
    logger.info("Scanning ROM files in: %s", os.path.abspath(args.directory))
    logger.info("Looking for extensions: %s", ", ".join(sorted(rom_extensions)))

    # Check IGDB API availability
    if not IGDB_CLIENT_ID or not IGDB_ACCESS_TOKEN:
        logger.warning("⚠️  IGDB credentials missing - basic name matching only")
        logger.info(
            "   For better matching of regional variants, set IGDB_CLIENT_ID and IGDB_ACCESS_TOKEN"
        )
        logger.info("   See README_API_CREDENTIALS.md for setup instructions")
    elif requests:
        logger.info("✅ IGDB API configured - enhanced name matching enabled")
    else:
        logger.warning(
            "⚠️  'requests' library not found - install with: pip install requests"
        )
    logger.info("")
>>>>>>> dc3d478e

    try:
        rom_groups = scan_roms(directory_path, rom_extensions)
    except (FileNotFoundError, NotADirectoryError, PermissionError) as e:
        logger.error(f"Error scanning directory: {e}")
        return 1
    except Exception as e:
        logger.error(f"Unexpected error during scanning: {e}")
        return 1

    if not rom_groups:
        logger.info("No ROM files found in the specified directory.")
        return 0

<<<<<<< HEAD
    logger.info(f"Found {len(rom_groups)} unique games")
    logger.info("=" * 50)
=======
    logger.info("Found %d unique games", len(rom_groups))
    logger.info("%s", "=" * 50)
>>>>>>> dc3d478e

    try:
        to_remove = find_duplicates_to_remove(rom_groups)
    except Exception as e:
        logger.error(f"Error processing ROM groups: {e}")
        return 1

    if not to_remove:
        logger.info("No Japanese duplicates found to remove.")
        return 0

<<<<<<< HEAD
    logger.info("=" * 50)
    logger.info(f"Summary: {len(to_remove)} Japanese ROM(s) to remove")
=======
    logger.info("%s", "=" * 50)
    logger.info("Summary: %d Japanese ROM(s) to remove", len(to_remove))
>>>>>>> dc3d478e

    if args.dry_run:
        logger.info("\n[DRY RUN] Files that would be processed:")
        for file_path in to_remove:
            logger.info("  %s", file_path)
        if args.move_to_folder:
            logger.info(
                "\nRe-run without --dry-run to move these files to 'to_delete' folder."
            )
        else:
            logger.info("\nRe-run without --dry-run to actually delete these files.")
            logger.info(
                "Or use --move-to-folder to move them to a safe folder for review."
            )
    elif args.move_to_folder:
<<<<<<< HEAD
        logger.info(f"Moving files to '{directory_path}/to_delete' folder for safe review...")
        try:
            moved_count = move_to_safe_folder(directory_path, to_remove)
            logger.info(f"Successfully moved {moved_count} files to 'to_delete' folder.")
            logger.info(f"Review the files in '{directory_path}/to_delete' and delete the folder when ready.")
        except (OSError, PermissionError) as e:
            logger.error(f"Error moving files to safe folder: {e}")
            return 1
        except Exception as e:
            logger.error(f"Unexpected error during file move: {e}")
            return 1
=======
        logger.info(
            "\nMoving files to '%s/to_delete' folder for safe review...",
            args.directory,
        )
        moved_count = move_to_safe_folder(args.directory, to_remove)
        logger.info("\nSuccessfully moved %d files to 'to_delete' folder.", moved_count)
        logger.info(
            "Review the files in '%s/to_delete' and delete the folder when ready.",
            args.directory,
        )
>>>>>>> dc3d478e
    else:
        logger.info("\nRemoving files...")
        removed_count = 0
        for file_path in to_remove:
            try:
                file_path.unlink()
                logger.info("  Removed: %s", file_path)
                removed_count += 1
            except PermissionError as e:
                logger.error("  Permission denied removing %s: %s", file_path, e)
            except FileNotFoundError:
                logger.warning("  File not found (already removed?): %s", file_path)
            except OSError as e:
                logger.error("  OS error removing %s: %s", file_path, e)
            except Exception as e:
                logger.error("  Unexpected error removing %s: %s", file_path, e)

        logger.info("\nSuccessfully removed %d files.", removed_count)

    return 0


if __name__ == "__main__":
    sys.exit(main())<|MERGE_RESOLUTION|>--- conflicted
+++ resolved
@@ -182,25 +182,15 @@
 def load_game_cache() -> None:
     """Load game database cache from file."""
     global GAME_CACHE
-<<<<<<< HEAD
     if not CACHE_FILE.exists():
         GAME_CACHE = {}
         return
-        
+
     try:
         with open(CACHE_FILE, "r", encoding="utf-8") as f:
             loaded_cache = json.load(f)
         if not isinstance(loaded_cache, dict):
             logger.warning("Cache file contains invalid data format, initializing empty cache")
-=======
-    if CACHE_FILE.exists():
-        try:
-            with open(CACHE_FILE, "r", encoding="utf-8") as f:
-                GAME_CACHE = json.load(f)
-            logger.info("Loaded %d games from cache", len(GAME_CACHE))
-        except (json.JSONDecodeError, IOError, OSError) as e:
-            logger.warning("Could not load cache: %s", e)
->>>>>>> dc3d478e
             GAME_CACHE = {}
             return
         GAME_CACHE = loaded_cache
@@ -226,8 +216,6 @@
         temp_file = CACHE_FILE.with_suffix('.tmp')
         with open(temp_file, "w", encoding="utf-8") as f:
             json.dump(GAME_CACHE, f, ensure_ascii=False, indent=2)
-<<<<<<< HEAD
-        
         # Atomic rename
         temp_file.replace(CACHE_FILE)
         logger.debug(f"Saved {len(GAME_CACHE)} games to cache")
@@ -263,11 +251,6 @@
                 variants.append(main_title)
     
     return list(set(variants))  # Remove duplicates
-=======
-    except (IOError, OSError) as e:
-        logger.warning("Could not save cache: %s", e)
-
->>>>>>> dc3d478e
 
 def query_igdb_game(
     game_name: str, file_extension: Optional[str] = None
@@ -882,10 +865,7 @@
 
 def main() -> int:
     """Main entry point for the ROM cleanup script."""
-<<<<<<< HEAD
     setup_logging()
-=======
->>>>>>> dc3d478e
     parser = argparse.ArgumentParser(
         description="Clean up ROM collection by removing Japanese duplicates"
     )
@@ -922,12 +902,6 @@
 
     args = parser.parse_args()
 
-<<<<<<< HEAD
-    try:
-        directory_path = validate_directory_path(args.directory)
-    except (ValueError, FileNotFoundError, NotADirectoryError) as e:
-        logger.error(f"Invalid directory: {e}")
-=======
     if args.verbose and args.quiet:
         parser.error("--verbose and --quiet cannot be used together")
 
@@ -938,9 +912,10 @@
     )
     logging.basicConfig(level=log_level, format="%(message)s")
 
-    if not os.path.exists(args.directory):
-        logger.error("Error: Directory '%s' does not exist", args.directory)
->>>>>>> dc3d478e
+    try:
+        directory_path = validate_directory_path(args.directory)
+    except (ValueError, FileNotFoundError, NotADirectoryError) as e:
+        logger.error(f"Invalid directory: {e}")
         return 1
 
     rom_extensions = set(DEFAULT_ROM_EXTENSIONS)
@@ -953,20 +928,6 @@
             custom_extensions.add(ext)
         rom_extensions.update(custom_extensions)
 
-<<<<<<< HEAD
-    logger.info(f"Scanning ROM files in: {directory_path}")
-    logger.info(f"Looking for extensions: {', '.join(sorted(rom_extensions))}")
-
-    # Check IGDB API availability
-    if not IGDB_CLIENT_ID or not IGDB_ACCESS_TOKEN:
-        logger.warning("IGDB credentials missing - basic name matching only")
-        logger.info("For better matching of regional variants, configure IGDB credentials")
-        logger.info("See README_API_CREDENTIALS.md for setup instructions")
-    elif requests:
-        logger.info("IGDB API configured - enhanced name matching enabled")
-    else:
-        logger.warning("'requests' library not found - install with: pip install requests")
-=======
     logger.info("Scanning ROM files in: %s", os.path.abspath(args.directory))
     logger.info("Looking for extensions: %s", ", ".join(sorted(rom_extensions)))
 
@@ -984,7 +945,6 @@
             "⚠️  'requests' library not found - install with: pip install requests"
         )
     logger.info("")
->>>>>>> dc3d478e
 
     try:
         rom_groups = scan_roms(directory_path, rom_extensions)
@@ -999,13 +959,8 @@
         logger.info("No ROM files found in the specified directory.")
         return 0
 
-<<<<<<< HEAD
-    logger.info(f"Found {len(rom_groups)} unique games")
-    logger.info("=" * 50)
-=======
     logger.info("Found %d unique games", len(rom_groups))
     logger.info("%s", "=" * 50)
->>>>>>> dc3d478e
 
     try:
         to_remove = find_duplicates_to_remove(rom_groups)
@@ -1017,13 +972,8 @@
         logger.info("No Japanese duplicates found to remove.")
         return 0
 
-<<<<<<< HEAD
-    logger.info("=" * 50)
-    logger.info(f"Summary: {len(to_remove)} Japanese ROM(s) to remove")
-=======
     logger.info("%s", "=" * 50)
     logger.info("Summary: %d Japanese ROM(s) to remove", len(to_remove))
->>>>>>> dc3d478e
 
     if args.dry_run:
         logger.info("\n[DRY RUN] Files that would be processed:")
@@ -1039,30 +989,23 @@
                 "Or use --move-to-folder to move them to a safe folder for review."
             )
     elif args.move_to_folder:
-<<<<<<< HEAD
-        logger.info(f"Moving files to '{directory_path}/to_delete' folder for safe review...")
+        logger.info(
+            "\nMoving files to '%s/to_delete' folder for safe review...",
+            args.directory,
+        )
         try:
-            moved_count = move_to_safe_folder(directory_path, to_remove)
-            logger.info(f"Successfully moved {moved_count} files to 'to_delete' folder.")
-            logger.info(f"Review the files in '{directory_path}/to_delete' and delete the folder when ready.")
+            moved_count = move_to_safe_folder(args.directory, to_remove)
+            logger.info("\nSuccessfully moved %d files to 'to_delete' folder.", moved_count)
+            logger.info(
+                "Review the files in '%s/to_delete' and delete the folder when ready.",
+                args.directory,
+            )
         except (OSError, PermissionError) as e:
             logger.error(f"Error moving files to safe folder: {e}")
             return 1
         except Exception as e:
             logger.error(f"Unexpected error during file move: {e}")
             return 1
-=======
-        logger.info(
-            "\nMoving files to '%s/to_delete' folder for safe review...",
-            args.directory,
-        )
-        moved_count = move_to_safe_folder(args.directory, to_remove)
-        logger.info("\nSuccessfully moved %d files to 'to_delete' folder.", moved_count)
-        logger.info(
-            "Review the files in '%s/to_delete' and delete the folder when ready.",
-            args.directory,
-        )
->>>>>>> dc3d478e
     else:
         logger.info("\nRemoving files...")
         removed_count = 0
