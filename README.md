# ROM Collection Cleanup Tool

A Python utility to streamline large ROM collections by removing redundant regional duplicates. It scans a directory of ROM files and removes or relocates Japanese versions when a corresponding USA release exists, while keeping games that are only available in Japanese. Optional integration with TheGamesDB provides enhanced cross-language ROM matching specifically designed for ROM collectors.

## Features
- Detect Japanese ROMs that have US equivalents and remove or move them.
- Supports many ROM file extensions (zip, nes, snes, gb, gba, nds, etc.).
- Optional TheGamesDB lookup for enhanced cross-language ROM matching.
- Beautiful dark mode GUI with professional styling and better organization.
- Preview mode (`--dry-run`) shows actions without modifying files.
- Choose to delete or move unwanted files to a `to_delete` subfolder.
- Modern GUI available via `rom_cleanup_gui.py` with intuitive interface.

## Installation

### Option 1: Using pip (Recommended)
```bash
# Install from the project directory
pip install -e .

# Or install with development dependencies
pip install -e ".[dev]"
```

### Option 2: Manual installation
1. Ensure Python 3.9+ is installed.
2. Install runtime dependencies:

```bash
pip install -r requirements.txt
```

<<<<<<< HEAD
3. (Recommended) Install security dependencies for enhanced credential protection:

```bash
pip install keyring cryptography
```

4. (Optional) Install build dependencies if you plan to create a standalone executable:

```bash
pip install -r requirements-build.txt
```

=======
>>>>>>> dc3d478e
## Usage

### Command line

```bash
python rom_cleanup.py /path/to/roms --dry-run --move-to-folder
```

- `--dry-run` – list actions without deleting or moving files.
- `--move-to-folder` – move duplicates into a `to_delete` folder instead of deleting.

### GUI

```bash
python rom_cleanup_gui.py
```

The GUI provides directory selection and toggle options for the same features as the CLI.

<<<<<<< HEAD
### Building an Executable

To create a standalone executable of the GUI, the project provides `build_exe.py`. The script uses [PyInstaller](https://www.pyinstaller.org/), which must be installed manually:

```bash
pip install pyinstaller
python build_exe.py
```

The resulting executable will be placed in the `dist/` directory.

### Enhanced ROM Matching (Optional)
=======
### IGDB API Setup (Optional)

Some features, such as alternative name lookup, rely on the IGDB API. **For security reasons, you must provide your own credentials** - no default credentials are included in the codebase.
>>>>>>> dc3d478e

The tool supports two database options for enhanced cross-language ROM matching. Choose the one that works best for you:

#### **Option 1: TheGamesDB (Recommended for ROM collectors)**
ROM-focused database with excellent cross-language matching, but requires Discord access to get an API key.

#### **Option 2: IGDB (No Discord required)**
Comprehensive game database with detailed metadata. Easier to obtain credentials via Twitch Developer Console.

#### **Setup Instructions**

**For TheGamesDB:**
1. Visit [https://thegamesdb.net/](https://thegamesdb.net/)
2. Join their Discord server (link on the website)
3. Request API access in their Discord channel
4. Once approved, you'll receive your API key
5. Enter the key in the GUI's Advanced Settings tab

**For IGDB:**
1. Click **"Generate IGDB Token"** in the Advanced Settings tab
2. Enter your Client ID and Client Secret in the integrated token generator
3. The tool will automatically fill in your credentials after successful generation
4. Alternative: Manually get credentials from [Twitch Developer Console](https://dev.twitch.tv/console/apps)

#### **Using the APIs**

The GUI's **Advanced Settings** tab provides:
- **Database Selection**: Choose between TheGamesDB and IGDB
- **Credential Input**: Enter your API key or Client ID/Token
- **Connection Testing**: Verify your credentials work
- **Automatic Saving**: Credentials are saved locally and encrypted
- **Integrated Token Generator**: Built-in IGDB token generator with auto-credential filling

If no API is configured, the program will use basic filename matching only, which works well for most collections.

## Database Comparison

### **TheGamesDB Benefits**
- **ROM-Focused**: Built specifically for ROM collectors and emulation
- **Cross-Language Matching**: Excellent handling of regional variants (Biohazard ↔ Resident Evil)
- **Community-Driven**: Free access with reasonable rate limits
- **Simple Setup**: Single API key (once you get Discord access)

### **IGDB Benefits**
- **No Discord Required**: Get credentials directly from Twitch Developer Console
- **Comprehensive Data**: Detailed game metadata and extensive database
- **Easy Token Generation**: Integrated token generator with automatic credential filling
- **Established API**: Well-documented with good reliability

### **Enhanced Matching Examples**
Both APIs help identify cross-regional duplicates:
- **"Biohazard" (Japan) ↔ "Resident Evil" (USA)**
- **"Street Fighter Zero" (Japan) ↔ "Street Fighter Alpha" (USA)**
- **"Rockman" (Japan) ↔ "Mega Man" (USA)**

The tool automatically caches API results to minimize usage and includes intelligent retry logic for reliable operation.

## Security & Privacy

- **Secure credential storage**: Uses system keyring with encrypted fallback storage
- **No hardcoded credentials**: The tool requires you to provide your own API keys
- **Local processing**: All ROM analysis happens locally on your machine
- **Optional cloud features**: TheGamesDB integration is optional and can be disabled
- **Data safety**: The tool includes dry-run mode and move-to-folder options for safe testing
- **Enhanced security**: Install with `pip install -e ".[security]"` for maximum protection

For detailed security information, see [SECURITY.md](SECURITY.md).<|MERGE_RESOLUTION|>--- conflicted
+++ resolved
@@ -30,21 +30,8 @@
 pip install -r requirements.txt
 ```
 
-<<<<<<< HEAD
 3. (Recommended) Install security dependencies for enhanced credential protection:
 
-```bash
-pip install keyring cryptography
-```
-
-4. (Optional) Install build dependencies if you plan to create a standalone executable:
-
-```bash
-pip install -r requirements-build.txt
-```
-
-=======
->>>>>>> dc3d478e
 ## Usage
 
 ### Command line
@@ -64,24 +51,9 @@
 
 The GUI provides directory selection and toggle options for the same features as the CLI.
 
-<<<<<<< HEAD
 ### Building an Executable
 
 To create a standalone executable of the GUI, the project provides `build_exe.py`. The script uses [PyInstaller](https://www.pyinstaller.org/), which must be installed manually:
-
-```bash
-pip install pyinstaller
-python build_exe.py
-```
-
-The resulting executable will be placed in the `dist/` directory.
-
-### Enhanced ROM Matching (Optional)
-=======
-### IGDB API Setup (Optional)
-
-Some features, such as alternative name lookup, rely on the IGDB API. **For security reasons, you must provide your own credentials** - no default credentials are included in the codebase.
->>>>>>> dc3d478e
 
 The tool supports two database options for enhanced cross-language ROM matching. Choose the one that works best for you:
 
@@ -148,4 +120,5 @@
 - **Data safety**: The tool includes dry-run mode and move-to-folder options for safe testing
 - **Enhanced security**: Install with `pip install -e ".[security]"` for maximum protection
 
-For detailed security information, see [SECURITY.md](SECURITY.md).+For detailed security information, see [SECURITY.md](SECURITY.md).
+
