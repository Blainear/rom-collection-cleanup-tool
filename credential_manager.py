--- conflicted
+++ resolved
@@ -40,14 +40,7 @@
         self.credentials_file = self.config_dir / "credentials.json"
 
         # Create config directory if it doesn't exist
-<<<<<<< HEAD
-        config_dir = _get_config_dir()
-        config_dir.mkdir(exist_ok=True)
-        self.config_dir = config_dir
-        self.credentials_file = config_dir / "credentials.json"
-=======
         self.config_dir.mkdir(parents=True, exist_ok=True)
->>>>>>> 493f44a6
 
     def store_credential(self, key: str, value: str) -> bool:
         """Store a credential.
