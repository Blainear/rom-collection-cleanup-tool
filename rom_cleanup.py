#!/usr/bin/env python3
"""
ROM Collection Cleanup Script

This script scans ROM files and removes Japanese versions when both
Japanese and USA releases exist, while keeping Japanese-only games.

Usage: python rom_cleanup.py [rom_directory] [--dry-run] [--move-to-folder] [--verbose] [--quiet]

Options:
  --dry-run         Preview what would be processed without making changes
  --move-to-folder  Move files to 'to_delete' subfolder instead of deleting
  --verbose         Show detailed debug output
  --quiet           Only show warnings and errors
"""

import argparse
import json
import logging
import os
import re
import shutil
import sys
import time
from collections import defaultdict
from difflib import SequenceMatcher
from pathlib import Path
from typing import Any, Callable, Dict, List, Optional, Set, Tuple, Union

from rom_utils import get_base_name, get_region, is_multi_disc_game, get_version_info

try:
    import requests
except ImportError:
    requests = None

# Common ROM file extensions
DEFAULT_ROM_EXTENSIONS = {
    # Archive formats
    ".zip",
    ".7z",
    ".rar",
    # Nintendo systems
    ".nes",
    ".snes",
    ".smc",
    ".sfc",
    ".gb",
    ".gbc",
    ".gba",
    ".nds",
    ".3ds",
    ".cia",
    ".n64",
    ".z64",
    ".v64",
    ".ndd",
    ".gcm",
    ".gcz",
    ".rvz",
    ".wbfs",
    ".xci",
    ".nsp",
    ".vb",
    ".lnx",
    ".ngp",
    ".ngc",
    # Sega systems
    ".md",
    ".gen",
    ".smd",
    ".gg",
    ".sms",
    ".32x",
    ".sat",
    ".gdi",
    # Sony systems
    ".bin",
    ".iso",
    ".cue",
    ".chd",
    ".pbp",
    ".cso",
    ".ciso",
    # PC Engine/TurboGrafx
    ".pce",
    ".sgx",
    # Atari systems
    ".a26",
    ".a78",
    ".st",
    ".d64",
    # Other retro systems
    ".col",
    ".int",
    ".vec",
    ".ws",
    ".wsc",
    # Disk images
    ".img",
    ".ima",
    ".dsk",
    ".adf",
    ".mdf",
    ".nrg",
    # Tape formats
    ".tap",
    ".tzx",
    # Spectrum formats
    ".sna",
    ".z80",
}

logger = logging.getLogger(__name__)

GAME_CACHE = {}
CACHE_FILE = Path("game_cache.json")
IGDB_CLIENT_ID = os.getenv("IGDB_CLIENT_ID")
IGDB_ACCESS_TOKEN = os.getenv("IGDB_ACCESS_TOKEN")

PLATFORM_MAPPING = {
    # Nintendo systems
    ".nes": [18],
    ".snes": [19],
    ".smc": [19],
    ".sfc": [19],
    ".gb": [33],
    ".gbc": [22],
    ".gba": [24],
    ".nds": [20],
    ".3ds": [37],
    ".cia": [37],
    ".n64": [4],
    ".z64": [4],
    ".v64": [4],
    ".ndd": [4],
    ".gcm": [21],
    ".gcz": [21],
    ".rvz": [21],
    ".wbfs": [5],  # GameCube and Wii
    ".xci": [130],
    ".nsp": [130],  # Nintendo Switch
    ".vb": [87],
    ".lnx": [28],
    ".ngp": [119],
    ".ngc": [120],
    # Sega systems
    ".md": [29],
    ".gen": [29],
    ".smd": [29],
    ".gg": [35],
    ".sms": [64],
    ".32x": [30],
    ".sat": [32],
    ".gdi": [23],  # Saturn and Dreamcast
    # Sony systems
    ".iso": [7, 8, 9],
    ".bin": [7, 8, 9],
    ".cue": [7, 8, 9],
    ".chd": [7, 8, 9],
    ".pbp": [8],
    ".cso": [8],
    ".ciso": [8],  # PlayStation systems
    ".mdf": [8],
    ".nrg": [8],
    # PC Engine/TurboGrafx
    ".pce": [86],
    ".sgx": [86],
    # Atari systems
    ".a26": [59],
    ".a78": [60],
    ".st": [63],
    # Other systems
    ".col": [68],
    ".int": [67],
    ".vec": [70],
    ".ws": [57],
    ".wsc": [57],
}


def load_game_cache() -> None:
    """Load game database cache from file."""
    global GAME_CACHE
    if not CACHE_FILE.exists():
        GAME_CACHE = {}
        return

    try:
        with open(CACHE_FILE, "r", encoding="utf-8") as f:
            loaded_cache = json.load(f)
        if not isinstance(loaded_cache, dict):
            logger.warning(
                "Cache file contains invalid data format, initializing empty cache"
            )
            GAME_CACHE = {}
            return
        GAME_CACHE = loaded_cache
        logger.info(f"Loaded {len(GAME_CACHE)} games from cache")
    except json.JSONDecodeError as e:
        logger.error(f"Cache file contains invalid JSON: {e}")
        GAME_CACHE = {}
    except (IOError, OSError, PermissionError) as e:
        logger.error(f"Could not read cache file: {e}")
        GAME_CACHE = {}
    except Exception as e:
        logger.error(f"Unexpected error loading cache: {e}")
        GAME_CACHE = {}


def save_game_cache() -> None:
    """Save game database cache to file."""
    try:
        # Create parent directory if it doesn't exist
        CACHE_FILE.parent.mkdir(parents=True, exist_ok=True)

        # Write to temporary file first for atomic operation
        temp_file = CACHE_FILE.with_suffix(".tmp")
        with open(temp_file, "w", encoding="utf-8") as f:
            json.dump(GAME_CACHE, f, ensure_ascii=False, indent=2)
<<<<<<< HEAD

=======
>>>>>>> d2d6954e
        # Atomic rename
        temp_file.replace(CACHE_FILE)
        logger.debug(f"Saved {len(GAME_CACHE)} games to cache")
    except (IOError, OSError, PermissionError) as e:
        logger.error(f"Could not save cache: {e}")
    except TypeError as e:
        logger.error(f"Cache contains non-serializable data: {e}")
    except Exception as e:
        logger.error(f"Unexpected error saving cache: {e}")


def _generate_search_variants(game_name: str) -> List[str]:
    """Generate different search variants of a game name to improve cross-language matching."""
    variants = [game_name]

    # Create a simplified version (remove subtitles, version numbers, etc.)
    simplified = re.sub(
        r"\s*-\s*.*$", "", game_name
    )  # Remove everything after first dash
    simplified = re.sub(
        r"\s*:\s*.*$", "", simplified
    )  # Remove everything after first colon
    simplified = re.sub(r"\s+\d+$", "", simplified)  # Remove trailing numbers
    simplified = simplified.strip()

    if simplified != game_name and len(simplified) > 3:
        variants.append(simplified)

    # Try removing common Japanese prefixes/suffixes if they exist
    if any(word in game_name.lower() for word in ["no", "wo", "wa", "ga", "ni", "de"]):
        # Simple heuristic: try the longest word(s) in the name
        words = game_name.split()
        if len(words) > 1:
            longest_words = sorted(words, key=len, reverse=True)[:2]
            main_title = " ".join(longest_words)
            if len(main_title) > 3:
                variants.append(main_title)

    return list(set(variants))  # Remove duplicates


def query_igdb_game(
    game_name: str, file_extension: Optional[str] = None
) -> Optional[Dict[str, Any]]:
    """Query IGDB for game information and alternative names with enhanced cross-language matching."""
    if not requests:
        logger.debug("requests library not available - skipping IGDB lookup")
        return None

    if not IGDB_CLIENT_ID or not IGDB_ACCESS_TOKEN:
        logger.debug("IGDB credentials not configured - skipping API lookup")
        return None

    platform_filter = ""
    target_platforms = []
    if file_extension and file_extension.lower() in PLATFORM_MAPPING:
        target_platforms = PLATFORM_MAPPING[file_extension.lower()]
        platform_filter = f"where platforms = ({','.join(map(str, target_platforms))});"

    # Try multiple search variants for better cross-language matching
    search_variants = _generate_search_variants(game_name)
    best_result = None
    best_score = 0

    for search_term in search_variants:
        if search_term != game_name:
            print(
                f"CONSOLE: Trying search variant: '{search_term}' (from '{game_name}')"
            )

        # Enhanced query to get more comprehensive alternative names
        query = f"""
        search "{search_term}";
        fields name, alternative_names.name, alternative_names.comment, platforms, first_release_date;
        {platform_filter}
        limit 50;
        """

        headers = {
            "Client-ID": IGDB_CLIENT_ID,
            "Authorization": f"Bearer {IGDB_ACCESS_TOKEN}",
            "Content-Type": "text/plain",
        }

        backoff = 0.5
        for attempt in range(3):
            try:
                response = requests.post(
                    "https://api.igdb.com/v4/games",
                    headers=headers,
                    data=query.strip(),
                    timeout=10,
                )

                if response.status_code == 429:
                    time.sleep(backoff * (attempt + 1))
                    continue

                response.raise_for_status()
                games = response.json()

                scored_matches = []

                for game in games:
                    all_names = [game["name"]]
                    alt_names_with_comments = []

                    if "alternative_names" in game:
                        for alt in game["alternative_names"]:
                            alt_name = alt["name"]
                            alt_comment = alt.get("comment", "")
                            all_names.append(alt_name)
                            alt_names_with_comments.append((alt_name, alt_comment))

                    platform_bonus = 0
                    if target_platforms and "platforms" in game:
                        game_platforms = [p for p in game["platforms"]]
                        if any(p in target_platforms for p in game_platforms):
                            platform_bonus = 0.2

                    # Check all names for matches with enhanced cross-language logic
                    best_match_score = 0
                    best_match_name = None
                    match_type = None
                    is_cross_language = False

                    for i, name in enumerate(all_names):
                        # Calculate basic similarity (compare with original game_name, not search_term)
                        ratio = SequenceMatcher(
                            None, game_name.lower(), name.lower()
                        ).ratio()

                        # Enhanced cross-language detection
                        cross_lang_bonus = 0

                        # Check if this might be a cross-language match
                        if i > 0:  # Alternative name
                            alt_comment = (
                                alt_names_with_comments[i - 1][1].lower()
                                if i - 1 < len(alt_names_with_comments)
                                else ""
                            )

                            # Look for indicators of regional/language variants
                            cross_lang_indicators = [
                                "japanese",
                                "japan",
                                "english",
                                "us",
                                "usa",
                                "europe",
                                "eur",
                                "localized",
                                "translation",
                                "regional",
                                "international",
                            ]

                            if any(
                                indicator in alt_comment
                                for indicator in cross_lang_indicators
                            ):
                                cross_lang_bonus = 0.3
                                is_cross_language = True
                                print(
                                    f"CONSOLE: Cross-language indicator found: '{alt_comment}' for '{name}'"
                                )

                            # Also check for very different but related names (potential cross-language)
                            if (
                                ratio < 0.4 and ratio > 0.1
                            ):  # Different but not completely unrelated
                                # Look for common patterns indicating same game with different name
                                game_words = set(game_name.lower().split())
                                name_words = set(name.lower().split())

                                # If they share some key words but are quite different, might be cross-language
                                word_overlap = len(game_words.intersection(name_words))
                                if word_overlap > 0 or any(
                                    word in name.lower()
                                    for word in [
                                        "biohazard",
                                        "rockman",
                                        "street fighter",
                                    ]
                                ):
                                    cross_lang_bonus = 0.2
                                    is_cross_language = True
                                    print(
                                        f"CONSOLE: Potential cross-language match: '{game_name}' vs '{name}' (ratio: {ratio:.2f})"
                                    )

                        # Different thresholds based on match type and cross-language potential
                        if name == game["name"]:  # Main name
                            threshold = 0.65  # More lenient for main names
                            if ratio >= threshold:
                                final_score = ratio + platform_bonus + cross_lang_bonus
                                if final_score > best_match_score:
                                    best_match_score = final_score
                                    best_match_name = name
                                    match_type = "main"
                        else:  # Alternative name - much more lenient for cross-language
                            threshold = 0.2 if cross_lang_bonus > 0 else 0.3
                            if ratio >= threshold:
                                final_score = ratio + platform_bonus + cross_lang_bonus
                                if final_score > best_match_score:
                                    best_match_score = final_score
                                    best_match_name = name
                                    match_type = "alternative"

                    if best_match_score > 0:
                        scored_matches.append(
                            {
                                "game": game,
                                "score": best_match_score,
                                "match_name": best_match_name,
                                "match_type": match_type,
                                "all_names": all_names,
                                "is_cross_language": is_cross_language,
                                "search_term": search_term,
                            }
                        )

                # Keep track of best result across all search terms
                if scored_matches:
                    scored_matches.sort(key=lambda x: x["score"], reverse=True)
                    current_best = scored_matches[0]

                    if current_best["score"] > best_score:
                        best_score = current_best["score"]
                        best_result = {
                            "canonical_name": current_best["game"]["name"],
                            "alternative_names": current_best["all_names"],
                            "id": current_best["game"]["id"],
                            "match_score": current_best["score"],
                            "matched_on": current_best["match_name"],
                            "is_cross_language": current_best.get(
                                "is_cross_language", False
                            ),
                            "search_term_used": current_best["search_term"],
                        }

                break
            except requests.HTTPError as http_err:
                logger.warning(
                    "IGDB API HTTP error for '%s': %s", search_term, http_err
                )
                if response.status_code in (401, 403):
                    logger.error("Authentication failed - check IGDB credentials")
                break
            except requests.RequestException as req_err:
                logger.warning(
                    "IGDB API request failed for '%s': %s", search_term, req_err
                )
                time.sleep(backoff * (attempt + 1))
                continue
            except json.JSONDecodeError as json_err:
                logger.error("Invalid JSON response from IGDB API: %s", json_err)
                break
            except (KeyError, TypeError) as data_err:
                logger.error("Unexpected data structure from IGDB API: %s", data_err)
                break
            except Exception as e:
                logger.error(
                    "Unexpected error querying IGDB API for '%s': %s", search_term, e
                )
                break
            finally:
                # Rate limiting
                time.sleep(0.25)  # IGDB allows 4 requests per second

    # Log cross-language matches for debugging
    if best_result and best_result.get("is_cross_language", False):
        print(
            f"CONSOLE: ⭐ Cross-language match detected: '{game_name}' -> '{best_result['canonical_name']}'"
        )

    return best_result


def normalize_canonical_name(name: str) -> str:
    """
    Basic normalization - just lowercase and strip.
    Let the IGDB API handle the intelligent matching.
    """
    return name.lower().strip()


def get_canonical_name(game_name: str, file_extension: Optional[str] = None) -> str:
    """
    Get canonical name for a game using database lookup and fuzzy matching.
    """
    game_name_clean = game_name.strip().lower()

    # Check cache first
    cache_key = f"{game_name_clean}_{file_extension or 'unknown'}"
    if cache_key in GAME_CACHE:
        return GAME_CACHE[cache_key]

    # Try IGDB API lookup
    igdb_result = query_igdb_game(game_name, file_extension)
    if igdb_result:
        canonical = normalize_canonical_name(igdb_result["canonical_name"])
        GAME_CACHE[cache_key] = canonical
        return canonical

    # Fallback: check for obvious matches in already cached games
    best_match = None
    best_ratio = 0.0

    for cached_key, cached_canonical in GAME_CACHE.items():
        if file_extension and not cached_key.endswith(file_extension or "unknown"):
            continue

        cached_name = cached_key.split("_")[0]  # Remove file extension part
        ratio = SequenceMatcher(None, game_name_clean, cached_name).ratio()

        # More lenient threshold for cross-language matching
        if ratio > best_ratio and ratio > 0.75:  # Lowered from 0.85
            best_ratio = ratio
            best_match = cached_canonical

    if best_match:
        GAME_CACHE[cache_key] = best_match
        return best_match

    # No match found, cache and return normalized original name
    canonical = normalize_canonical_name(game_name_clean)
    GAME_CACHE[cache_key] = canonical
    return canonical


def scan_roms(
    directory: Union[str, Path], rom_extensions: Set[str]
) -> Dict[str, List[Tuple[Path, str, str]]]:
    """
    Scan directory for ROM files and group them by canonical name.

    Args:
        directory: Path to the directory to scan
        rom_extensions: Set of file extensions to consider as ROM files

    Returns:
        Dictionary mapping canonical names to lists of
        (file_path, region, original_name) tuples

    Raises:
        ValueError: If directory path is empty
        FileNotFoundError: If directory doesn't exist
        NotADirectoryError: If path is not a directory
    """
    if not directory:
        raise ValueError("Directory path cannot be empty")

    directory_path = Path(directory)
    if not directory_path.exists():
        raise FileNotFoundError(f"Directory does not exist: {directory}")
    if not directory_path.is_dir():
        raise NotADirectoryError(f"Path is not a directory: {directory}")

    rom_groups = defaultdict(list)
    logger.info(f"Scanning directory: {directory_path}")

    directory = directory_path

    load_game_cache()

    processed_files = 0

    logger.info("Processing ROM files...")

    for file_path in directory.rglob("*"):
        if "to_delete" in file_path.parts:
            continue
        if file_path.is_file() and file_path.suffix.lower() in rom_extensions:
            filename = file_path.name
            base_name = get_base_name(filename)
            file_extension = file_path.suffix.lower()
            canonical_name = get_canonical_name(base_name, file_extension)
            region = get_region(filename)

            rom_groups[canonical_name].append((file_path, region, base_name))

            processed_files += 1
            if processed_files % 10 == 0:
                logger.debug("  Processed %d files...", processed_files)

    logger.info("Processed %d ROM files in total.", processed_files)

    save_game_cache()

    # Debug output: show game groupings
    logger.debug("\nGame groupings after processing:")
    for canonical_name, roms in rom_groups.items():
        if len(roms) > 1:
            logger.debug("  🎮 %s:", canonical_name)
            for file_path, region, original_name in roms:
                logger.debug(
                    "    - %s (%s) -> %s", original_name, region, file_path.name
                )

    return rom_groups


def find_duplicates_to_remove(
    rom_groups: Dict[str, List[Tuple[Path, str, str]]],
    log_func: Optional[Callable[[str], None]] = None,
) -> List[Path]:
    """
    Find ROM duplicates to remove using smart prioritization logic.
    Handles both cross-regional and same-region duplicates while preserving multi-disc games.

    Cross-regional priority: USA > Europe > World > Japan
    Same-region priority: .zip > .cue > .bin, standard > limited/premium, higher revision > lower

    Args:
        rom_groups: Dictionary mapping canonical names to ROM file tuples
        log_func: Optional logging function (uses logger.info if None)

    Returns:
        List of file paths to remove (cross-regional + same-region duplicates)
    """
    from rom_utils import is_multi_disc_game, get_version_info

    # Use provided log function or fall back to logger.info
    def log(message: str) -> None:
        if log_func:
            log_func(message)
        else:
            logger.info(message)

    to_remove = []

    for canonical_name, roms in rom_groups.items():
        if len(roms) <= 1:
            continue

        # Group by region
        regions = defaultdict(list)
        original_names = set()
        all_filenames = []

        for file_path, region, original_name in roms:
            regions[region].append((file_path, original_name))
            original_names.add(original_name)
            all_filenames.append(file_path.name)

        log(f"Group: {canonical_name} ({len(roms)} files)")

        # Check if this is a multi-disc game
        is_multi_disc = is_multi_disc_game(all_filenames)
        if is_multi_disc:
            log("  🎮 Multi-disc game detected - keeping all discs")
            for region, files in regions.items():
                for file_path, original_name in files:
                    log(f"  KEEP: {file_path.name} ({region})")
            log("")
            continue

        # Check for cross-regional duplicates ONLY
        # Priority: USA > Europe > World > Japan

        # Case 1: USA and Japan both exist - remove Japan
        if "usa" in regions and "japan" in regions:
            # Verify similarity for safety
            max_ratio = 0.0
            for _, j_name in regions["japan"]:
                for _, u_name in regions["usa"]:
                    ratio = SequenceMatcher(
                        None, j_name.lower(), u_name.lower()
                    ).ratio()
                    if ratio > max_ratio:
                        max_ratio = ratio

            # Only remove if they seem to be the same game
            if len(original_names) > 1 and max_ratio < 0.6:
                # API matched different names - trust it
                log(
                    f"  📋 API matched cross-regional variants: {', '.join(sorted(original_names))}"
                )
                log("  ✅ Trusting API match - removing Japanese version(s)")
            elif max_ratio < 0.6:
                log(f"  ⚠️ Low name similarity ({max_ratio:.2f}) - keeping all versions")
                for region, files in regions.items():
                    for file_path, original_name in files:
                        log(f"  KEEP: {file_path.name} ({region})")
                log("")
                continue

            # Remove Japanese versions, keep USA
            for file_path, original_name in regions["usa"]:
                log(f"  KEEP: {file_path.name} (usa)")

            japanese_files = [file_path for file_path, _ in regions["japan"]]
            to_remove.extend(japanese_files)
            for file_path, original_name in regions["japan"]:
                log(f"  REMOVE: {file_path.name} (japan)")

            # Keep other regions too
            for region in regions:
                if region not in ["usa", "japan"]:
                    for file_path, original_name in regions[region]:
                        log(f"  KEEP: {file_path.name} ({region})")

        # Case 2: Europe and Japan exist (but no USA) - remove Japan
        elif "europe" in regions and "japan" in regions and "usa" not in regions:
            log("  📋 Europe and Japan versions found (no USA)")

            # Keep Europe, remove Japan
            for file_path, original_name in regions["europe"]:
                log(f"  KEEP: {file_path.name} (europe)")

            japanese_files = [file_path for file_path, _ in regions["japan"]]
            to_remove.extend(japanese_files)
            for file_path, original_name in regions["japan"]:
                log(f"  REMOVE: {file_path.name} (japan)")

            # Keep other regions
            for region in regions:
                if region not in ["europe", "japan"]:
                    for file_path, original_name in regions[region]:
                        log(f"  KEEP: {file_path.name} ({region})")

        # Case 3: Only same-region files - handle same-region duplicates
        else:
            log(
                "  📋 No cross-regional duplicates found - checking same-region duplicates"
            )

            # Handle same-region duplicates within each region
            for region, files in regions.items():
                if len(files) <= 1:
                    # Only one file in this region, keep it
                    for file_path, original_name in files:
                        version_info = get_version_info(file_path.name)
                        version_suffix = f" [{version_info}]" if version_info else ""
                        log(f"  KEEP: {file_path.name} ({region}){version_suffix}")
                    continue

                # Multiple files in same region - apply preferences
                log(f"  📋 Found {len(files)} same-region variants in {region}")

                # Sort by preferences: file format, then edition, then revision
                def get_file_priority(file_tuple):
                    file_path, original_name = file_tuple
                    filename = file_path.name.lower()

                    # Priority 1: File format (.zip preferred over .cue/.bin)
                    format_priority = 0
                    if filename.endswith(".zip"):
                        format_priority = 3
                    elif filename.endswith(".cue"):
                        format_priority = 2
                    elif filename.endswith(".bin"):
                        format_priority = 1
                    else:
                        format_priority = 0

                    # Priority 2: Edition (standard > limited/premium/special)
                    edition_priority = 2
                    edition_keywords = [
                        "limited",
                        "premium",
                        "special",
                        "genteiban",
                        "shokai",
                    ]
                    if any(keyword in filename for keyword in edition_keywords):
                        edition_priority = 1

                    # Priority 3: Revision (higher rev numbers preferred)
                    rev_priority = 0
                    rev_match = re.search(r"rev\s*(\d+)", filename)
                    if rev_match:
                        rev_priority = int(rev_match.group(1))

                    return (format_priority, edition_priority, rev_priority)

                # Sort files by priority (highest priority first)
                sorted_files = sorted(files, key=get_file_priority, reverse=True)

                # Keep the highest priority file, remove others
                keep_file = sorted_files[0]
                remove_files = sorted_files[1:]

                # Log the decision
                keep_path, keep_original = keep_file
                version_info = get_version_info(keep_path.name)
                version_suffix = f" [{version_info}]" if version_info else ""
                log(
                    f"  KEEP: {keep_path.name} ({region}){version_suffix} - best variant"
                )

                # Add other files to removal list
                for file_path, original_name in remove_files:
                    to_remove.append(file_path)
                    version_info = get_version_info(file_path.name)
                    version_suffix = f" [{version_info}]" if version_info else ""
                    log(
                        f"  REMOVE: {file_path.name} ({region}){version_suffix} - duplicate variant"
                    )

        log("")

    return to_remove


def move_to_safe_folder(rom_directory: Union[str, Path], to_remove: List[Path]) -> int:
    """
    Move ROMs to a 'to_delete' subfolder for safe review before deletion.

    Args:
        rom_directory: Base directory containing the ROMs
        to_remove: List of ROM file paths to move

    Returns:
        Count of successfully moved files

    Raises:
        ValueError: If rom_directory is invalid
        OSError: If safe folder cannot be created
    """
    if not rom_directory:
        raise ValueError("ROM directory path cannot be empty")

    rom_dir_path = Path(rom_directory)
    if not rom_dir_path.exists():
        raise FileNotFoundError(f"ROM directory does not exist: {rom_directory}")

    safe_folder = rom_dir_path / "to_delete"
    try:
        safe_folder.mkdir(exist_ok=True)
    except OSError as e:
        logger.error(f"Could not create safe folder: {e}")
        raise

    moved_count = 0
    for file_path in to_remove:
        try:
            # Create relative path structure in safe folder
            rel_path = file_path.relative_to(Path(rom_directory))
            dest_path = safe_folder / rel_path

            # Create subdirectories if needed
            dest_path.parent.mkdir(parents=True, exist_ok=True)

            # Move the file
            shutil.move(str(file_path), str(dest_path))
            logger.info("  Moved: %s -> %s", file_path, dest_path)
            moved_count += 1
        except PermissionError as e:
            logger.error("  Permission denied moving %s: %s", file_path, e)
        except FileNotFoundError as e:
            logger.error("  File not found: %s: %s", file_path, e)
        except OSError as e:
            logger.error("  OS error moving %s: %s", file_path, e)
        except ValueError as e:
            logger.error("  Path error with %s: %s", file_path, e)
        except Exception as e:
            logger.error("  Unexpected error moving %s: %s", file_path, e)

    return moved_count


def validate_directory_path(path: str) -> Path:
    """Validate and return a directory path.

    Args:
        path: Directory path string to validate

    Returns:
        Validated Path object

    Raises:
        ValueError: If path is invalid
        FileNotFoundError: If directory doesn't exist
        NotADirectoryError: If path is not a directory
    """
    if not path or not path.strip():
        raise ValueError("Directory path cannot be empty")

    try:
        directory_path = Path(path).resolve()
    except (OSError, ValueError) as e:
        raise ValueError(f"Invalid path: {e}")

    if not directory_path.exists():
        raise FileNotFoundError(f"Directory does not exist: {path}")
    if not directory_path.is_dir():
        raise NotADirectoryError(f"Path is not a directory: {path}")

    return directory_path


def setup_logging(level: int = logging.INFO) -> None:
    """Setup logging configuration.

    Args:
        level: Logging level to use
    """
    logging.basicConfig(
        level=level,
        format="%(asctime)s - %(name)s - %(levelname)s - %(message)s",
        datefmt="%Y-%m-%d %H:%M:%S",
    )


def main() -> int:
    """Main entry point for the ROM cleanup script."""
    setup_logging()
    parser = argparse.ArgumentParser(
        description="Clean up ROM collection by removing Japanese duplicates"
    )
    parser.add_argument(
        "directory",
        nargs="?",
        default=".",
        help="Directory containing ROM files (default: current directory)",
    )
    parser.add_argument(
        "--dry-run",
        action="store_true",
        help="Preview what would be removed without actually deleting files",
    )
    parser.add_argument(
        "--move-to-folder",
        action="store_true",
        help='Move files to a "to_delete" subfolder instead of deleting them',
    )
    parser.add_argument(
        "--extensions",
        help="Comma-separated list of additional file extensions to consider",
    )
    parser.add_argument(
        "--verbose",
        action="store_true",
        help="Show debug output",
    )
    parser.add_argument(
        "--quiet",
        action="store_true",
        help="Only show warnings and errors",
    )

    args = parser.parse_args()

    if args.verbose and args.quiet:
        parser.error("--verbose and --quiet cannot be used together")

    log_level = (
        logging.DEBUG
        if args.verbose
        else logging.WARNING if args.quiet else logging.INFO
    )
    logging.basicConfig(level=log_level, format="%(message)s")

    try:
        directory_path = validate_directory_path(args.directory)
    except (ValueError, FileNotFoundError, NotADirectoryError) as e:
        logger.error(f"Invalid directory: {e}")
        return 1

    rom_extensions = set(DEFAULT_ROM_EXTENSIONS)

    if args.extensions:
        custom_extensions = set()
        for ext in args.extensions.split(","):
            ext = ext.strip().lower()
            ext = ext if ext.startswith(".") else "." + ext
            custom_extensions.add(ext)
        rom_extensions.update(custom_extensions)

    logger.info("Scanning ROM files in: %s", os.path.abspath(args.directory))
    logger.info("Looking for extensions: %s", ", ".join(sorted(rom_extensions)))

    # Check IGDB API availability
    if not IGDB_CLIENT_ID or not IGDB_ACCESS_TOKEN:
<<<<<<< HEAD
        logger.warning("IGDB credentials missing - basic name matching only")
        logger.info(
            "For better matching of regional variants, configure IGDB credentials"
        )
        logger.info("See README_API_CREDENTIALS.md for setup instructions")
=======
        logger.warning("⚠️  IGDB credentials missing - basic name matching only")
        logger.info(
            "   For better matching of regional variants, set IGDB_CLIENT_ID and IGDB_ACCESS_TOKEN"
        )
        logger.info("   See README_API_CREDENTIALS.md for setup instructions")
>>>>>>> d2d6954e
    elif requests:
        logger.info("✅ IGDB API configured - enhanced name matching enabled")
    else:
        logger.warning(
<<<<<<< HEAD
            "'requests' library not found - install with: pip install requests"
        )
=======
            "⚠️  'requests' library not found - install with: pip install requests"
        )
    logger.info("")
>>>>>>> d2d6954e

    try:
        rom_groups = scan_roms(directory_path, rom_extensions)
    except (FileNotFoundError, NotADirectoryError, PermissionError) as e:
        logger.error(f"Error scanning directory: {e}")
        return 1
    except Exception as e:
        logger.error(f"Unexpected error during scanning: {e}")
        return 1

    if not rom_groups:
        logger.info("No ROM files found in the specified directory.")
        return 0

    logger.info("Found %d unique games", len(rom_groups))
    logger.info("%s", "=" * 50)

    try:
        to_remove = find_duplicates_to_remove(rom_groups)
    except Exception as e:
        logger.error(f"Error processing ROM groups: {e}")
        return 1

    if not to_remove:
        logger.info("No Japanese duplicates found to remove.")
        return 0

    logger.info("%s", "=" * 50)
    logger.info("Summary: %d Japanese ROM(s) to remove", len(to_remove))

    if args.dry_run:
        logger.info("\n[DRY RUN] Files that would be processed:")
        for file_path in to_remove:
            logger.info("  %s", file_path)
        if args.move_to_folder:
            logger.info(
                "\nRe-run without --dry-run to move these files to 'to_delete' folder."
            )
        else:
            logger.info("\nRe-run without --dry-run to actually delete these files.")
            logger.info(
                "Or use --move-to-folder to move them to a safe folder for review."
            )
    elif args.move_to_folder:
        logger.info(
<<<<<<< HEAD
            f"Moving files to '{directory_path}/to_delete' folder for safe review..."
        )
        try:
            moved_count = move_to_safe_folder(directory_path, to_remove)
            logger.info(
                f"Successfully moved {moved_count} files to 'to_delete' folder."
            )
            logger.info(
                f"Review the files in '{directory_path}/to_delete' and delete the folder when ready."
=======
            "\nMoving files to '%s/to_delete' folder for safe review...",
            args.directory,
        )
        try:
            moved_count = move_to_safe_folder(args.directory, to_remove)
            logger.info("\nSuccessfully moved %d files to 'to_delete' folder.", moved_count)
            logger.info(
                "Review the files in '%s/to_delete' and delete the folder when ready.",
                args.directory,
>>>>>>> d2d6954e
            )
        except (OSError, PermissionError) as e:
            logger.error(f"Error moving files to safe folder: {e}")
            return 1
        except Exception as e:
            logger.error(f"Unexpected error during file move: {e}")
            return 1
    else:
        logger.info("\nRemoving files...")
        removed_count = 0
        for file_path in to_remove:
            try:
                file_path.unlink()
                logger.info("  Removed: %s", file_path)
                removed_count += 1
            except PermissionError as e:
                logger.error("  Permission denied removing %s: %s", file_path, e)
            except FileNotFoundError:
                logger.warning("  File not found (already removed?): %s", file_path)
            except OSError as e:
                logger.error("  OS error removing %s: %s", file_path, e)
            except Exception as e:
                logger.error("  Unexpected error removing %s: %s", file_path, e)

        logger.info("\nSuccessfully removed %d files.", removed_count)

    return 0


if __name__ == "__main__":
    sys.exit(main())<|MERGE_RESOLUTION|>--- conflicted
+++ resolved
@@ -218,10 +218,6 @@
         temp_file = CACHE_FILE.with_suffix(".tmp")
         with open(temp_file, "w", encoding="utf-8") as f:
             json.dump(GAME_CACHE, f, ensure_ascii=False, indent=2)
-<<<<<<< HEAD
-
-=======
->>>>>>> d2d6954e
         # Atomic rename
         temp_file.replace(CACHE_FILE)
         logger.debug(f"Saved {len(GAME_CACHE)} games to cache")
@@ -999,31 +995,17 @@
 
     # Check IGDB API availability
     if not IGDB_CLIENT_ID or not IGDB_ACCESS_TOKEN:
-<<<<<<< HEAD
         logger.warning("IGDB credentials missing - basic name matching only")
         logger.info(
             "For better matching of regional variants, configure IGDB credentials"
         )
         logger.info("See README_API_CREDENTIALS.md for setup instructions")
-=======
-        logger.warning("⚠️  IGDB credentials missing - basic name matching only")
-        logger.info(
-            "   For better matching of regional variants, set IGDB_CLIENT_ID and IGDB_ACCESS_TOKEN"
-        )
-        logger.info("   See README_API_CREDENTIALS.md for setup instructions")
->>>>>>> d2d6954e
     elif requests:
         logger.info("✅ IGDB API configured - enhanced name matching enabled")
     else:
         logger.warning(
-<<<<<<< HEAD
             "'requests' library not found - install with: pip install requests"
         )
-=======
-            "⚠️  'requests' library not found - install with: pip install requests"
-        )
-    logger.info("")
->>>>>>> d2d6954e
 
     try:
         rom_groups = scan_roms(directory_path, rom_extensions)
@@ -1069,7 +1051,6 @@
             )
     elif args.move_to_folder:
         logger.info(
-<<<<<<< HEAD
             f"Moving files to '{directory_path}/to_delete' folder for safe review..."
         )
         try:
@@ -1079,17 +1060,6 @@
             )
             logger.info(
                 f"Review the files in '{directory_path}/to_delete' and delete the folder when ready."
-=======
-            "\nMoving files to '%s/to_delete' folder for safe review...",
-            args.directory,
-        )
-        try:
-            moved_count = move_to_safe_folder(args.directory, to_remove)
-            logger.info("\nSuccessfully moved %d files to 'to_delete' folder.", moved_count)
-            logger.info(
-                "Review the files in '%s/to_delete' and delete the folder when ready.",
-                args.directory,
->>>>>>> d2d6954e
             )
         except (OSError, PermissionError) as e:
             logger.error(f"Error moving files to safe folder: {e}")
